/* Copyright (c) 2015, Linaro Limited
 * All rights reserved.
 *
 * SPDX-License-Identifier:     BSD-3-Clause
 */

#include <test_debug.h>
#include <odp.h>
#include <odp/helper/eth.h>
#include <odp/helper/ip.h>
#include <odp/helper/udp.h>

#define PACKET_BUF_LEN ODP_CONFIG_PACKET_SEG_LEN_MIN
/* Reserve some tailroom for tests */
#define PACKET_TAILROOM_RESERVE 4

struct udata_struct {
	uint64_t u64;
	uint32_t u32;
	char str[10];
} test_packet_udata = {
	123456,
	789912,
	"abcdefg",
};

static	const uint32_t packet_len =	PACKET_BUF_LEN -
					ODP_CONFIG_PACKET_HEADROOM -
					ODP_CONFIG_PACKET_TAILROOM -
					PACKET_TAILROOM_RESERVE;

/**
 * Scan ip
 * Parse ip address.
 *
 * @param buf ip address string xxx.xxx.xxx.xx
 * @param paddr ip address for odp_packet
 * @return 1 success, 0 failed
*/
static int scan_ip(const char *buf, unsigned int *paddr)
{
	int part1, part2, part3, part4;
	char tail = 0;
	int field;

	if (!buf)
		return 0;

	field = sscanf(buf, "%d . %d . %d . %d %c",
		       &part1, &part2, &part3, &part4, &tail);

	if (field < 4 || field > 5) {
		printf("expect 4 field,get %d/n", field);
		return 0;
	}

	if (tail != 0) {
		printf("ip address mixed with non number/n");
		return 0;
	}

	if ((part1 >= 0 && part1 <= 255) && (part2 >= 0 && part2 <= 255) &&
	    (part3 >= 0 && part3 <= 255) && (part4 >= 0 && part4 <= 255)) {
		if (paddr)
			*paddr = part1 << 24 | part2 << 16 | part3 << 8 | part4;
		return 1;
	} else {
		printf("not good ip %d:%d:%d:%d/n", part1, part2, part3, part4);
	}

	return 0;
}

/**
 * Scan mac addr form string
 *
 * @param  in mac string
 * @param  des mac for odp_packet
 * @return 1 success, 0 failed
 */
static int scan_mac(const char *in, odph_ethaddr_t *des)
{
	int field;
	int i;
	unsigned int mac[7];

	field = sscanf(in, "%2x:%2x:%2x:%2x:%2x:%2x",
		       &mac[0], &mac[1], &mac[2], &mac[3], &mac[4], &mac[5]);

	for (i = 0; i < 6; i++)
		des->addr[i] = mac[i];

	if (field != 6)
		return 0;
	return 1;
}

/* Create additional dataplane threads */
int main(int argc TEST_UNUSED, char *argv[] TEST_UNUSED)
{
	int status = 0;
	odp_pool_t packet_pool;
	odp_packet_t test_packet;
	struct udata_struct *udat;
	uint32_t udat_size;
	char *buf;
	odph_ethhdr_t *eth;
	odph_ipv4hdr_t *ip;
	odph_udphdr_t *udp;
	odph_ethaddr_t des;
	odph_ethaddr_t src;
	unsigned int srcip;
	unsigned int dstip;
	odp_pool_param_t params = {
		.pkt = {
				.seg_len = PACKET_BUF_LEN,
				.len     = PACKET_BUF_LEN,
				.num     = 100,
				.uarea_size = sizeof(struct udata_struct),
			},
			.type  = ODP_POOL_PACKET,
	};

	if (odp_init_global(NULL, NULL)) {
		LOG_ERR("Error: ODP global init failed.\n");
		exit(EXIT_FAILURE);
	}

<<<<<<< HEAD
	if (odp_init_local(ODP_THREAD_CONTROL)) {
=======
	if (odp_init_local(ODP_THREAD_WORKER)) {
>>>>>>> 1338a465
		LOG_ERR("Error: ODP local init failed.\n");
		exit(EXIT_FAILURE);
	}

	packet_pool = odp_pool_create("packet_pool", &params);
	if (packet_pool == ODP_POOL_INVALID)
		return -1;

	test_packet = odp_packet_alloc(packet_pool, packet_len);
	if (odp_packet_is_valid(test_packet) == 0)
		return -1;

	udat = odp_packet_user_area(test_packet);
	udat_size = odp_packet_user_area_size(test_packet);
	if (!udat || udat_size != sizeof(struct udata_struct))
		return -1;

	memcpy(udat, &test_packet_udata, sizeof(struct udata_struct));

	buf = odp_packet_data(test_packet);
	scan_mac("fe:0f:97:c9:e0:44", &des);
	scan_mac("fe:0f:97:c9:e0:44", &src);

	/* ether */
	odp_packet_l2_offset_set(test_packet, 0);
	eth = (odph_ethhdr_t *)buf;
	memcpy((char *)eth->src.addr, &src, ODPH_ETHADDR_LEN);
	memcpy((char *)eth->dst.addr, &des, ODPH_ETHADDR_LEN);
	eth->type = odp_cpu_to_be_16(ODPH_ETHTYPE_IPV4);

	if (!scan_ip("192.168.0.1", &dstip)) {
		LOG_ERR("Error: scan_ip\n");
		return -1;
	}

	if (!scan_ip("192.168.0.2", &srcip)) {
		LOG_ERR("Error: scan_ip\n");
		return -1;
	}

	/* ip */
	odp_packet_l3_offset_set(test_packet, ODPH_ETHHDR_LEN);
	ip = (odph_ipv4hdr_t *)(buf + ODPH_ETHHDR_LEN);
	ip->dst_addr = odp_cpu_to_be_32(srcip);
	ip->src_addr = odp_cpu_to_be_32(dstip);
	ip->ver_ihl = ODPH_IPV4 << 4 | ODPH_IPV4HDR_IHL_MIN;
	ip->tot_len = odp_cpu_to_be_16(udat_size + ODPH_UDPHDR_LEN +
				       ODPH_IPV4HDR_LEN);
	ip->proto = ODPH_IPPROTO_UDP;
	ip->id = odp_cpu_to_be_16(1);
	ip->chksum = 0;
	odph_ipv4_csum_update(test_packet);

	/* udp */
	odp_packet_l4_offset_set(test_packet, ODPH_ETHHDR_LEN
				 + ODPH_IPV4HDR_LEN);
	udp = (odph_udphdr_t *)(buf + ODPH_ETHHDR_LEN
				+ ODPH_IPV4HDR_LEN);
	udp->src_port = 0;
	udp->dst_port = 0;
	udp->length = odp_cpu_to_be_16(udat_size + ODPH_UDPHDR_LEN);
	udp->chksum = 0;
	udp->chksum = odph_ipv4_udp_chksum(test_packet);

	if (udp->chksum == 0)
		return -1;

	printf("chksum = 0x%x\n", udp->chksum);

	if (udp->chksum != 0xab2d)
		status = -1;

	odp_packet_free(test_packet);
	if (odp_pool_destroy(packet_pool) != 0)
		return -1;

	if (odp_term_local()) {
		LOG_ERR("Error: ODP local term failed.\n");
		exit(EXIT_FAILURE);
	}

	if (odp_term_global()) {
		LOG_ERR("Error: ODP global term failed.\n");
		exit(EXIT_FAILURE);
	}

	return status;
}<|MERGE_RESOLUTION|>--- conflicted
+++ resolved
@@ -126,11 +126,7 @@
 		exit(EXIT_FAILURE);
 	}
 
-<<<<<<< HEAD
-	if (odp_init_local(ODP_THREAD_CONTROL)) {
-=======
 	if (odp_init_local(ODP_THREAD_WORKER)) {
->>>>>>> 1338a465
 		LOG_ERR("Error: ODP local init failed.\n");
 		exit(EXIT_FAILURE);
 	}
