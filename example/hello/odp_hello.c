/* Copyright (c) 2016, Linaro Limited
 * All rights reserved.
 *
 * SPDX-License-Identifier:     BSD-3-Clause
 */

/* This is a minimal application which demonstrates the startup and shutdown
 * steps of an ODP application. It can be also used to debug API related
 * build problems, etc. It does not use helpers to minimize dependency to
 * anything else than the ODP API header file.
 */

#include <stdio.h>
#include <string.h>

#include <odp_api.h>

typedef struct {
	int num;
} options_t;

static int parse_args(int argc, char *argv[], options_t *opt)
{
	static const char * const args[] = {"-c", "-n"};
	int i, tmp;

	for (i = 1; i < argc; i++) {
		if ((strcmp(argv[i], args[0]) == 0) &&
		    (sscanf(argv[i + 1], "%i", &tmp) == 1)) {
			opt->num = tmp;
			i++;
		} else {
			printf("\nUsage:\n"
			       "  %s  Number of iterations\n\n",
			       args[0]);
			return -1;
		}
	}

	return 0;
}

int main(int argc, char *argv[])
{
	odp_instance_t inst;
	options_t opt;
	int i;
	odp_cpumask_t mask;

	memset(&opt, 0, sizeof(opt));
	opt.num = 1;

	if (parse_args(argc, argv, &opt))
		return -1;

<<<<<<< HEAD
=======
	pid = getpid();

>>>>>>> b8867b0a
	if (odp_init_global(&inst, NULL, NULL)) {
		printf("Global init failed.\n");
		return -1;
	}

<<<<<<< HEAD
=======
	odp_cpumask_default_control(&mask, 0);
	opt.cpu = odp_cpumask_first(&mask);

	CPU_ZERO(&cpu_set);
	CPU_SET(opt.cpu, &cpu_set);

	if (sched_setaffinity(pid, sizeof(cpu_set_t), &cpu_set)) {
		printf("Set CPU affinity failed.\n");
		return -1;
	}

>>>>>>> b8867b0a
	if (odp_init_local(inst, ODP_THREAD_CONTROL)) {
		printf("Local init failed.\n");
		(void)odp_term_global(inst);
		return -1;
	}

	for (i = 0; i < opt.num; i++) {
		printf("Hello world from CPU %i!\n", odp_cpu_id());
		odp_time_wait_ns(ODP_TIME_SEC_IN_NS);
	}

	if (odp_term_local()) {
		printf("Local term failed.\n");
		return -1;
	}

	if (odp_term_global(inst)) {
		printf("Global term failed.\n");
		return -1;
	}

	return 0;
}<|MERGE_RESOLUTION|>--- conflicted
+++ resolved
@@ -10,12 +10,21 @@
  * anything else than the ODP API header file.
  */
 
+/* Linux CPU affinity */
+#define _GNU_SOURCE
+#include <sched.h>
+
+/* Linux PID */
+#include <sys/types.h>
+#include <unistd.h>
+
 #include <stdio.h>
 #include <string.h>
 
 #include <odp_api.h>
 
 typedef struct {
+	int cpu;
 	int num;
 } options_t;
 
@@ -27,12 +36,17 @@
 	for (i = 1; i < argc; i++) {
 		if ((strcmp(argv[i], args[0]) == 0) &&
 		    (sscanf(argv[i + 1], "%i", &tmp) == 1)) {
+			opt->cpu = tmp;
+			i++;
+		} else if ((strcmp(argv[i], args[1]) == 0) &&
+			   (sscanf(argv[i + 1], "%i", &tmp) == 1)) {
 			opt->num = tmp;
 			i++;
 		} else {
 			printf("\nUsage:\n"
+			       "  %s  CPU number\n"
 			       "  %s  Number of iterations\n\n",
-			       args[0]);
+			       args[0], args[1]);
 			return -1;
 		}
 	}
@@ -44,27 +58,25 @@
 {
 	odp_instance_t inst;
 	options_t opt;
+	pid_t pid;
+	cpu_set_t cpu_set;
 	int i;
 	odp_cpumask_t mask;
 
 	memset(&opt, 0, sizeof(opt));
+	opt.cpu = 0;
 	opt.num = 1;
 
 	if (parse_args(argc, argv, &opt))
 		return -1;
 
-<<<<<<< HEAD
-=======
 	pid = getpid();
 
->>>>>>> b8867b0a
 	if (odp_init_global(&inst, NULL, NULL)) {
 		printf("Global init failed.\n");
 		return -1;
 	}
 
-<<<<<<< HEAD
-=======
 	odp_cpumask_default_control(&mask, 0);
 	opt.cpu = odp_cpumask_first(&mask);
 
@@ -76,10 +88,8 @@
 		return -1;
 	}
 
->>>>>>> b8867b0a
 	if (odp_init_local(inst, ODP_THREAD_CONTROL)) {
 		printf("Local init failed.\n");
-		(void)odp_term_global(inst);
 		return -1;
 	}
 
