/* Copyright (c) 2014, Linaro Limited
 * All rights reserved.
 *
 * SPDX-License-Identifier:     BSD-3-Clause
 */
#ifndef TEST_VECTORS_LEN_
#define TEST_VECTORS_LEN_

/* Maximum */
#define MAX_KEY_LEN         64
#define MAX_IV_LEN          16
#define MAX_DATA_LEN        128
#define MAX_AAD_LEN         12
#define MAX_DIGEST_LEN      64

/* TDES-CBC */
#define TDES_CBC_KEY_LEN        24
#define TDES_CBC_IV_LEN         8

/* AES-CBC common */
#define AES_CBC_IV_LEN         16

/* AES128-CBC */
#define AES128_CBC_KEY_LEN        16

/* AES192-CBC */
#define AES192_CBC_KEY_LEN        24

/* AES256-CBC */
#define AES256_CBC_KEY_LEN        32

<<<<<<< HEAD
=======
/* AES-CBC common */
#define AES_CTR_IV_LEN         16

/* AES128-CTR */
#define AES128_CTR_KEY_LEN        16

/* AES192-CTR */
#define AES192_CTR_KEY_LEN        24

/* AES256-CTR */
#define AES256_CTR_KEY_LEN        32

>>>>>>> 257b08b3
/* AES-GCM common */
#define AES_GCM_IV_LEN         12
#define AES_GCM_DIGEST_LEN     16

/* AES128-GCM */
#define AES128_GCM_KEY_LEN        16

/* AES192-GCM */
#define AES192_GCM_KEY_LEN        24

/* AES256-GCM */
#define AES256_GCM_KEY_LEN        32

/* HMAC-MD5 */
#define HMAC_MD5_KEY_LEN        16
#define HMAC_MD5_96_CHECK_LEN   12
<<<<<<< HEAD

/* HMAC-SHA256 */
#define HMAC_SHA256_KEY_LEN        32
#define HMAC_SHA256_128_CHECK_LEN   16
=======
#define HMAC_MD5_CHECK_LEN      16

/* HMAC-SHA256 */
#define HMAC_SHA256_KEY_LEN        32
#define HMAC_SHA256_128_CHECK_LEN  16
#define HMAC_SHA256_CHECK_LEN      32
>>>>>>> 257b08b3

/* HMAC-SHA1 */
#define HMAC_SHA1_KEY_LEN        20
#define HMAC_SHA1_96_CHECK_LEN   12
#define HMAC_SHA1_CHECK_LEN      20

/* HMAC-SHA512 */
#define HMAC_SHA512_KEY_LEN        64
#define HMAC_SHA512_256_CHECK_LEN  32
#define HMAC_SHA512_CHECK_LEN      64

#endif<|MERGE_RESOLUTION|>--- conflicted
+++ resolved
@@ -29,8 +29,6 @@
 /* AES256-CBC */
 #define AES256_CBC_KEY_LEN        32
 
-<<<<<<< HEAD
-=======
 /* AES-CBC common */
 #define AES_CTR_IV_LEN         16
 
@@ -43,7 +41,6 @@
 /* AES256-CTR */
 #define AES256_CTR_KEY_LEN        32
 
->>>>>>> 257b08b3
 /* AES-GCM common */
 #define AES_GCM_IV_LEN         12
 #define AES_GCM_DIGEST_LEN     16
@@ -60,19 +57,12 @@
 /* HMAC-MD5 */
 #define HMAC_MD5_KEY_LEN        16
 #define HMAC_MD5_96_CHECK_LEN   12
-<<<<<<< HEAD
-
-/* HMAC-SHA256 */
-#define HMAC_SHA256_KEY_LEN        32
-#define HMAC_SHA256_128_CHECK_LEN   16
-=======
 #define HMAC_MD5_CHECK_LEN      16
 
 /* HMAC-SHA256 */
 #define HMAC_SHA256_KEY_LEN        32
 #define HMAC_SHA256_128_CHECK_LEN  16
 #define HMAC_SHA256_CHECK_LEN      32
->>>>>>> 257b08b3
 
 /* HMAC-SHA1 */
 #define HMAC_SHA1_KEY_LEN        20
