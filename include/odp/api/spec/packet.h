--- conflicted
+++ resolved
@@ -1576,11 +1576,7 @@
  *
  * Calling this function is always allowed but the checksum will not be
  * inserted if the packet is output through a pktio that does not have
-<<<<<<< HEAD
- * the relevant pktout chksum bit set in the pktio capability.
-=======
  * the relevant checksum insertion enabled.
->>>>>>> 257b08b3
  *
  * @param pkt     Packet handle
  * @param insert  0: do not insert L3 checksum
@@ -1597,11 +1593,7 @@
  *
  * Calling this function is always allowed but the checksum will not be
  * inserted if the packet is output through a pktio that does not have
-<<<<<<< HEAD
- * the relevant pktout chksum bit set in the pktio capability.
-=======
  * the relevant checksum insertion enabled.
->>>>>>> 257b08b3
  *
  * @param pkt     Packet handle
  * @param insert  0: do not insert L4 checksum
@@ -1610,8 +1602,6 @@
 void odp_packet_l4_chksum_insert(odp_packet_t pkt, int insert);
 
 /**
-<<<<<<< HEAD
-=======
  * Ones' complement sum of packet data
  *
  * Returns 16-bit ones' complement sum that was calculated over a portion of
@@ -1632,7 +1622,6 @@
 uint16_t odp_packet_ones_comp(odp_packet_t pkt, odp_packet_data_range_t *range);
 
 /**
->>>>>>> 257b08b3
  * Packet flow hash value
  *
  * Returns the hash generated from the packet header. Use
