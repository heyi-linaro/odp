--- conflicted
+++ resolved
@@ -443,22 +443,10 @@
 	 */
 	uint32_t hash_result_offset;
 
-<<<<<<< HEAD
-	/** Additional Authenticated Data (AAD) */
-	struct {
-		/** Pointer to ADD */
-		uint8_t *ptr;
-
-		/** AAD length in bytes. Use odp_crypto_auth_capability() for
-		 *  supported AAD lengths. */
-		uint32_t length;
-	} aad;
-=======
 	/** Pointer to AAD. AAD length is defined by 'auth_aad_len'
 	 *  session parameter.
 	 */
 	uint8_t *aad_ptr;
->>>>>>> 257b08b3
 
 	/** Data range to apply cipher */
 	odp_packet_data_range_t cipher_range;
@@ -834,11 +822,7 @@
  * Successful crypto operations of all types (SYNC and ASYNC) produce packets
  * which contain crypto result metadata. This function copies the operation
  * results from an crypto processed packet. Event subtype of this kind of
-<<<<<<< HEAD
- * packet is ODP_EVENT_PACKET_crypto. Results are undefined if a non-crypto
-=======
  * packet is ODP_EVENT_PACKET_CRYPTO. Results are undefined if a non-crypto
->>>>>>> 257b08b3
  * processed packet is passed as input.
  *
  * @param         packet  An crypto processed packet (ODP_EVENT_PACKET_CRYPTO)
