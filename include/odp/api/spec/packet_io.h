--- conflicted
+++ resolved
@@ -272,13 +272,8 @@
  * not checked.
  *
  * IPv4 checksum checking may be enabled only when parsing level is
-<<<<<<< HEAD
- * ODP_PKTIO_PARSER_LAYER_L3 or higher. Similarly, L4 level checksum checking
- * may be enabled only with parsing level ODP_PKTIO_PARSER_LAYER_L4 or higher.
-=======
  * ODP_PROTO_LAYER_L3 or higher. Similarly, L4 level checksum checking
  * may be enabled only with parsing level ODP_PROTO_LAYER_L4 or higher.
->>>>>>> 257b08b3
  *
  * Whether checksum checking was done and whether a checksum was correct
  * can be queried for each received packet with odp_packet_l3_chksum_status()
@@ -334,17 +329,6 @@
  * Packet output configuration options bit field
  *
  * Packet output configuration options listed in a bit field structure. Packet
-<<<<<<< HEAD
- * output checksum insertion may be enabled or disabled. When it is enabled,
- * implementation will calculate and insert checksum into every outgoing packet
- * by default. Application may disable checksum insertion (e.g.
- * odp_packet_l4_chksum_insert()) on per packet basis. For correct operation,
- * packet metadata must provide valid offsets for the appropriate protocols.
- * For example, UDP checksum calculation needs both L3 and L4 offsets (to access
- * IP and UDP headers). When application (e.g. a switch) does not modify L3/L4
- * data and thus checksum does not need to be updated, output checksum insertion
- * should be disabled for optimal performance.
-=======
  * output checksum insertion may be enabled or disabled (e.g. ipv4_chksum_ena):
  *
  *  0: Disable checksum insertion. Application will not request checksum
@@ -368,7 +352,6 @@
  * and L4 offsets (to access IP and UDP headers). When application
  * (e.g. a switch) does not modify L3/L4 data and thus checksum does not need
  * to be updated, checksum insertion should be disabled for optimal performance.
->>>>>>> 257b08b3
  *
  * Packet flags (odp_packet_has_*()) are ignored for the purpose of checksum
  * insertion in packet output.
