--- conflicted
+++ resolved
@@ -127,8 +127,6 @@
 				 odp_event_subtype_t *subtype);
 
 /**
-<<<<<<< HEAD
-=======
  * Event type of multiple events
  *
  * Returns the number of first events in the array which have the same event
@@ -166,7 +164,6 @@
 			    odp_event_t remain[], int num);
 
 /**
->>>>>>> 257b08b3
  * Get printable value for an odp_event_t
  *
  * @param hdl  odp_event_t handle to be printed
