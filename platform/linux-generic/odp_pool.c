/* Copyright (c) 2013, Linaro Limited
 * All rights reserved.
 *
 * SPDX-License-Identifier:     BSD-3-Clause
 */

#include "config.h"

#include <odp/api/pool.h>
#include <odp/api/shared_memory.h>
#include <odp/api/align.h>
#include <odp/api/ticketlock.h>
#include <odp/api/system_info.h>

#include <odp_pool_internal.h>
#include <odp_internal.h>
#include <odp_buffer_inlines.h>
#include <odp_packet_internal.h>
#include <odp_config_internal.h>
#include <odp_debug_internal.h>
#include <odp_ring_internal.h>

#include <string.h>
#include <stdio.h>
#include <inttypes.h>

#include <odp/api/plat/ticketlock_inlines.h>
#define LOCK(a)      _odp_ticketlock_lock(a)
#define UNLOCK(a)    _odp_ticketlock_unlock(a)
#define LOCK_INIT(a) odp_ticketlock_init(a)

#define CACHE_BURST    32
#define RING_SIZE_MIN  (2 * CACHE_BURST)

/* Make sure packet buffers don't cross huge page boundaries starting from this
 * page size. 2MB is typically the smallest used huge page size. */
#define FIRST_HP_SIZE (2 * 1024 * 1024)

/* Define a practical limit for contiguous memory allocations */
#define MAX_SIZE   (10 * 1024 * 1024)

ODP_STATIC_ASSERT(CONFIG_POOL_CACHE_SIZE > (2 * CACHE_BURST),
		  "cache_burst_size_too_large_compared_to_cache_size");

ODP_STATIC_ASSERT(CONFIG_PACKET_SEG_LEN_MIN >= 256,
		  "ODP Segment size must be a minimum of 256 bytes");

ODP_STATIC_ASSERT(CONFIG_PACKET_SEG_SIZE < 0xffff,
		  "Segment size must be less than 64k (16 bit offsets)");

/* Thread local variables */
typedef struct pool_local_t {
	pool_cache_t *cache[ODP_CONFIG_POOLS];
	int thr_id;
} pool_local_t;

pool_table_t *pool_tbl;
static __thread pool_local_t local;

#include <odp/visibility_begin.h>

/* Fill in pool header field offsets for inline functions */
const _odp_pool_inline_offset_t _odp_pool_inline ODP_ALIGNED_CACHE = {
	.pool_hdl          = offsetof(pool_t, pool_hdl),
	.uarea_size        = offsetof(pool_t, params.pkt.uarea_size)
};

#include <odp/visibility_end.h>

static inline odp_pool_t pool_index_to_handle(uint32_t pool_idx)
{
	return _odp_cast_scalar(odp_pool_t, pool_idx);
}

static inline pool_t *pool_from_buf(odp_buffer_t buf)
{
	odp_buffer_hdr_t *buf_hdr = buf_hdl_to_hdr(buf);

	return buf_hdr->pool_ptr;
}

static inline odp_buffer_hdr_t *buf_hdr_from_index(pool_t *pool,
						   uint32_t buffer_idx)
{
	uint32_t block_offset;
	odp_buffer_hdr_t *buf_hdr;

	block_offset = buffer_idx * pool->block_size;

	/* clang requires cast to uintptr_t */
	buf_hdr = (odp_buffer_hdr_t *)(uintptr_t)&pool->base_addr[block_offset];

	return buf_hdr;
}

int odp_pool_init_global(void)
{
	uint32_t i;
	odp_shm_t shm;

	shm = odp_shm_reserve("_odp_pool_table",
			      sizeof(pool_table_t),
			      ODP_CACHE_LINE_SIZE, 0);

	pool_tbl = odp_shm_addr(shm);

	if (pool_tbl == NULL)
		return -1;

	memset(pool_tbl, 0, sizeof(pool_table_t));
	pool_tbl->shm = shm;

	for (i = 0; i < ODP_CONFIG_POOLS; i++) {
		pool_t *pool = pool_entry(i);

		LOCK_INIT(&pool->lock);
		pool->pool_hdl = pool_index_to_handle(i);
		pool->pool_idx = i;
	}

	ODP_DBG("\nPool init global\n");
	ODP_DBG("  odp_buffer_hdr_t size %zu\n", sizeof(odp_buffer_hdr_t));
	ODP_DBG("  odp_packet_hdr_t size %zu\n", sizeof(odp_packet_hdr_t));
	ODP_DBG("\n");
	return 0;
}

int odp_pool_term_global(void)
{
	int i;
	pool_t *pool;
	int ret = 0;
	int rc = 0;

	for (i = 0; i < ODP_CONFIG_POOLS; i++) {
		pool = pool_entry(i);

		LOCK(&pool->lock);
		if (pool->reserved) {
			ODP_ERR("Not destroyed pool: %s\n", pool->name);
			rc = -1;
		}
		UNLOCK(&pool->lock);
	}

	ret = odp_shm_free(pool_tbl->shm);
	if (ret < 0) {
		ODP_ERR("shm free failed");
		rc = -1;
	}

	return rc;
}

int odp_pool_init_local(void)
{
	pool_t *pool;
	int i;
	int thr_id = odp_thread_id();

	memset(&local, 0, sizeof(pool_local_t));

	for (i = 0; i < ODP_CONFIG_POOLS; i++) {
		pool           = pool_entry(i);
		local.cache[i] = &pool->local_cache[thr_id];
		local.cache[i]->num = 0;
	}

	local.thr_id = thr_id;
	return 0;
}

static void flush_cache(pool_cache_t *cache, pool_t *pool)
{
	ring_t *ring;
	uint32_t mask;
	uint32_t cache_num, i;

	ring = &pool->ring->hdr;
	mask = pool->ring_mask;
	cache_num = cache->num;

	for (i = 0; i < cache_num; i++)
		ring_enq(ring, mask, cache->buf_index[i]);

	cache->num = 0;
}

int odp_pool_term_local(void)
{
	int i;

	for (i = 0; i < ODP_CONFIG_POOLS; i++) {
		pool_t *pool = pool_entry(i);

		flush_cache(local.cache[i], pool);
	}

	return 0;
}

static pool_t *reserve_pool(void)
{
	int i;
	pool_t *pool;
	char ring_name[ODP_POOL_NAME_LEN];

	for (i = 0; i < ODP_CONFIG_POOLS; i++) {
		pool = pool_entry(i);

		LOCK(&pool->lock);
		if (pool->reserved == 0) {
			pool->reserved = 1;
			UNLOCK(&pool->lock);
			sprintf(ring_name, "pool_ring_%d", i);
			pool->ring_shm =
				odp_shm_reserve(ring_name,
						sizeof(pool_ring_t),
						ODP_CACHE_LINE_SIZE, 0);
			if (odp_unlikely(pool->ring_shm == ODP_SHM_INVALID)) {
				ODP_ERR("Unable to alloc pool ring %d\n", i);
				LOCK(&pool->lock);
				pool->reserved = 0;
				UNLOCK(&pool->lock);
				break;
			}
			pool->ring = odp_shm_addr(pool->ring_shm);
			return pool;
		}
		UNLOCK(&pool->lock);
	}

	return NULL;
}

static void init_buffers(pool_t *pool)
{
	uint32_t i;
	odp_buffer_hdr_t *buf_hdr;
	odp_packet_hdr_t *pkt_hdr;
	odp_shm_info_t shm_info;
	void *addr;
	void *uarea = NULL;
	uint8_t *data;
	uint32_t offset;
	ring_t *ring;
	uint32_t mask;
	int type;
	uint64_t page_size;
	int skipped_blocks = 0;

	if (odp_shm_info(pool->shm, &shm_info))
		ODP_ABORT("Shm info failed\n");

	page_size = shm_info.page_size;
	ring = &pool->ring->hdr;
	mask = pool->ring_mask;
	type = pool->params.type;

	for (i = 0; i < pool->num + skipped_blocks ; i++) {
		addr    = &pool->base_addr[i * pool->block_size];
		buf_hdr = addr;
		pkt_hdr = addr;
		/* Skip packet buffers which cross huge page boundaries. Some
		 * NICs cannot handle buffers which cross page boundaries. */
		if (pool->params.type == ODP_POOL_PACKET &&
		    page_size >= FIRST_HP_SIZE) {
			uint64_t first_page;
			uint64_t last_page;

			first_page = ((uint64_t)(uintptr_t)addr &
					~(page_size - 1));
			last_page = (((uint64_t)(uintptr_t)addr +
					pool->block_size - 1) &
					~(page_size - 1));
			if (last_page != first_page) {
				skipped_blocks++;
				continue;
			}
		}
		if (pool->uarea_size)
			uarea = &pool->uarea_base_addr[(i - skipped_blocks) *
						       pool->uarea_size];
		data = buf_hdr->data;

		if (type == ODP_POOL_PACKET)
			data = pkt_hdr->data;

		offset = pool->headroom;

		/* move to correct align */
		while (((uintptr_t)&data[offset]) % pool->align != 0)
			offset++;

		memset(buf_hdr, 0, (uintptr_t)data - (uintptr_t)buf_hdr);

		/* Initialize buffer metadata */
		buf_hdr->index = i;
		buf_hdr->type = type;
		buf_hdr->event_type = type;
<<<<<<< HEAD
		buf_hdr->event_subtype = ODP_EVENT_NO_SUBTYPE;
		buf_hdr->pool_hdl = pool->pool_hdl;
=======
>>>>>>> 5329e521
		buf_hdr->pool_ptr = pool;
		buf_hdr->uarea_addr = uarea;
		buf_hdr->segcount = 1;
		buf_hdr->num_seg  = 1;
		buf_hdr->next_seg = NULL;
		buf_hdr->last_seg = buf_hdr;

		/* Pointer to data start (of the first segment) */
		buf_hdr->seg[0].hdr       = buf_hdr;
		buf_hdr->seg[0].data      = &data[offset];
		buf_hdr->seg[0].len       = pool->seg_len;

		odp_atomic_init_u32(&buf_hdr->ref_cnt, 0);

		/* Store base values for fast init */
		buf_hdr->base_data = buf_hdr->seg[0].data;
		buf_hdr->buf_end   = &data[offset + pool->seg_len +
				     pool->tailroom];

		/* Store buffer index into the global pool */
		ring_enq(ring, mask, i);
	}
}

static bool shm_is_from_huge_pages(odp_shm_t shm)
{
	odp_shm_info_t info;
	uint64_t huge_page_size = odp_sys_huge_page_size();

	if (huge_page_size == 0)
		return 0;

	if (odp_shm_info(shm, &info)) {
		ODP_ERR("Failed to fetch shm info\n");
		return 0;
	}

	return (info.page_size >= huge_page_size);
}

static odp_pool_t pool_create(const char *name, odp_pool_param_t *params,
			      uint32_t shmflags)
{
	pool_t *pool;
	uint32_t uarea_size, headroom, tailroom;
	odp_shm_t shm;
	uint32_t seg_len, align, num, hdr_size, block_size;
	uint32_t max_len;
	uint32_t ring_size;
	uint32_t num_extra = 0;
	int name_len;
	const char *postfix = "_uarea";
	char uarea_name[ODP_POOL_NAME_LEN + sizeof(postfix)];

	if (params == NULL) {
		ODP_ERR("No params");
		return ODP_POOL_INVALID;
	}

	align = 0;

	if (params->type == ODP_POOL_BUFFER)
		align = params->buf.align;

	if (align < ODP_CONFIG_BUFFER_ALIGN_MIN)
		align = ODP_CONFIG_BUFFER_ALIGN_MIN;

	/* Validate requested buffer alignment */
	if (align > ODP_CONFIG_BUFFER_ALIGN_MAX ||
	    align != ROUNDDOWN_POWER2(align, align)) {
		ODP_ERR("Bad align requirement");
		return ODP_POOL_INVALID;
	}

	headroom    = 0;
	tailroom    = 0;
	seg_len     = 0;
	max_len     = 0;
	uarea_size  = 0;

	switch (params->type) {
	case ODP_POOL_BUFFER:
		num  = params->buf.num;
		seg_len = params->buf.size;
		break;

	case ODP_POOL_PACKET:
		if (params->pkt.headroom > CONFIG_PACKET_HEADROOM) {
			ODP_ERR("Packet headroom size not supported.");
			return ODP_POOL_INVALID;
		}

		seg_len = CONFIG_PACKET_MAX_SEG_LEN;
		max_len = CONFIG_PACKET_MAX_LEN;

		if (params->pkt.len &&
		    params->pkt.len < CONFIG_PACKET_MAX_SEG_LEN)
			seg_len = params->pkt.len;
		if (params->pkt.seg_len && params->pkt.seg_len > seg_len)
			seg_len = params->pkt.seg_len;
		if (seg_len < CONFIG_PACKET_SEG_LEN_MIN)
			seg_len = CONFIG_PACKET_SEG_LEN_MIN;

		/* Make sure that at least one 'max_len' packet can fit in the
		 * pool. */
		if (params->pkt.max_len != 0)
			max_len = params->pkt.max_len;
		if ((max_len + seg_len - 1) / seg_len > CONFIG_PACKET_MAX_SEGS)
			seg_len = (max_len + CONFIG_PACKET_MAX_SEGS - 1) /
				CONFIG_PACKET_MAX_SEGS;
		if (seg_len > CONFIG_PACKET_MAX_SEG_LEN) {
			ODP_ERR("Pool unable to store 'max_len' packet");
			return ODP_POOL_INVALID;
		}

		headroom    = CONFIG_PACKET_HEADROOM;
		tailroom    = CONFIG_PACKET_TAILROOM;
		num         = params->pkt.num;
		uarea_size  = params->pkt.uarea_size;
		break;

	case ODP_POOL_TIMEOUT:
		num = params->tmo.num;
		break;

	default:
		ODP_ERR("Bad pool type");
		return ODP_POOL_INVALID;
	}

	if (uarea_size)
		uarea_size = ROUNDUP_CACHE_LINE(uarea_size);

	pool = reserve_pool();

	if (pool == NULL) {
		ODP_ERR("No more free pools");
		return ODP_POOL_INVALID;
	}

	if (name == NULL) {
		pool->name[0] = 0;
	} else {
		strncpy(pool->name, name,
			ODP_POOL_NAME_LEN - 1);
		pool->name[ODP_POOL_NAME_LEN - 1] = 0;
	}

	name_len = strlen(pool->name);
	memcpy(uarea_name, pool->name, name_len);
	strcpy(&uarea_name[name_len], postfix);

	pool->params = *params;

	hdr_size = sizeof(odp_packet_hdr_t);
	hdr_size = ROUNDUP_CACHE_LINE(hdr_size);

	block_size = ROUNDUP_CACHE_LINE(hdr_size + align + headroom + seg_len +
					tailroom);

	/* Allocate extra memory for skipping packet buffers which cross huge
	 * page boundaries. */
	if (params->type == ODP_POOL_PACKET) {
		num_extra = (((uint64_t)(num * block_size) +
				FIRST_HP_SIZE - 1) / FIRST_HP_SIZE);
		num_extra += (((uint64_t)(num_extra * block_size) +
				FIRST_HP_SIZE - 1) / FIRST_HP_SIZE);
	}

	if (num <= RING_SIZE_MIN)
		ring_size = RING_SIZE_MIN;
	else
		ring_size = ROUNDUP_POWER2_U32(num);

	pool->ring_mask      = ring_size - 1;
	pool->num            = num;
	pool->align          = align;
	pool->headroom       = headroom;
	pool->seg_len        = seg_len;
	pool->max_seg_len    = headroom + seg_len + tailroom;
	pool->max_len        = max_len;
	pool->tailroom       = tailroom;
	pool->block_size     = block_size;
	pool->uarea_size     = uarea_size;
	pool->shm_size       = (num + num_extra) * block_size;
	pool->uarea_shm_size = num * uarea_size;
	pool->ext_desc       = NULL;
	pool->ext_destroy    = NULL;

	shm = odp_shm_reserve(pool->name, pool->shm_size,
			      ODP_PAGE_SIZE, shmflags);

	pool->shm = shm;

	if (shm == ODP_SHM_INVALID) {
		ODP_ERR("Shm reserve failed");
		goto error;
	}

	pool->mem_from_huge_pages = shm_is_from_huge_pages(pool->shm);

	pool->base_addr = odp_shm_addr(pool->shm);

	pool->uarea_shm = ODP_SHM_INVALID;
	if (uarea_size) {
		shm = odp_shm_reserve(uarea_name, pool->uarea_shm_size,
				      ODP_PAGE_SIZE, shmflags);

		pool->uarea_shm = shm;

		if (shm == ODP_SHM_INVALID) {
			ODP_ERR("Shm reserve failed (uarea)");
			goto error;
		}

		pool->uarea_base_addr = odp_shm_addr(pool->uarea_shm);
	}

	ring_init(&pool->ring->hdr);
	init_buffers(pool);

	return pool->pool_hdl;

error:
	if (pool->shm != ODP_SHM_INVALID)
		odp_shm_free(pool->shm);

	if (pool->uarea_shm != ODP_SHM_INVALID)
		odp_shm_free(pool->uarea_shm);

	LOCK(&pool->lock);
	pool->reserved = 0;
	UNLOCK(&pool->lock);
	return ODP_POOL_INVALID;
}

static int check_params(odp_pool_param_t *params)
{
	odp_pool_capability_t capa;

	if (odp_pool_capability(&capa) < 0)
		return -1;

	switch (params->type) {
	case ODP_POOL_BUFFER:
		if (params->buf.num > capa.buf.max_num) {
			printf("buf.num too large %u\n", params->buf.num);
			return -1;
		}

		if (params->buf.size > capa.buf.max_size) {
			printf("buf.size too large %u\n", params->buf.size);
			return -1;
		}

		if (params->buf.align > capa.buf.max_align) {
			printf("buf.align too large %u\n", params->buf.align);
			return -1;
		}

		break;

	case ODP_POOL_PACKET:
		if (params->pkt.len > capa.pkt.max_len) {
			printf("pkt.len too large %u\n", params->pkt.len);
			return -1;
		}

		if (params->pkt.max_len > capa.pkt.max_len) {
			printf("pkt.max_len too large %u\n",
			       params->pkt.max_len);
			return -1;
		}

		if (params->pkt.seg_len > capa.pkt.max_seg_len) {
			printf("pkt.seg_len too large %u\n",
			       params->pkt.seg_len);
			return -1;
		}

		if (params->pkt.uarea_size > capa.pkt.max_uarea_size) {
			printf("pkt.uarea_size too large %u\n",
			       params->pkt.uarea_size);
			return -1;
		}

		break;

	case ODP_POOL_TIMEOUT:
		if (params->tmo.num > capa.tmo.max_num) {
			printf("tmo.num too large %u\n", params->tmo.num);
			return -1;
		}
		break;

	default:
		printf("bad pool type %i\n", params->type);
		return -1;
	}

	return 0;
}

odp_pool_t odp_pool_create(const char *name, odp_pool_param_t *params)
{
	uint32_t shm_flags = 0;

	if (check_params(params))
		return ODP_POOL_INVALID;

	if (params && (params->type == ODP_POOL_PACKET))
		shm_flags = ODP_SHM_PROC;

	return pool_create(name, params, shm_flags);
}

int odp_pool_destroy(odp_pool_t pool_hdl)
{
	pool_t *pool = pool_entry_from_hdl(pool_hdl);
	int i;

	if (pool == NULL)
		return -1;

	LOCK(&pool->lock);

	if (pool->reserved == 0) {
		UNLOCK(&pool->lock);
		ODP_ERR("Pool not created\n");
		return -1;
	}

	/* Destroy external DPDK mempool */
	if (pool->ext_destroy) {
		pool->ext_destroy(pool->ext_desc);
		pool->ext_destroy = NULL;
		pool->ext_desc = NULL;
	}

	/* Make sure local caches are empty */
	for (i = 0; i < ODP_THREAD_COUNT_MAX; i++)
		flush_cache(&pool->local_cache[i], pool);

	odp_shm_free(pool->shm);

	if (pool->uarea_shm != ODP_SHM_INVALID)
		odp_shm_free(pool->uarea_shm);

	pool->reserved = 0;
	odp_shm_free(pool->ring_shm);
	pool->ring = NULL;
	UNLOCK(&pool->lock);

	return 0;
}

odp_event_type_t _odp_buffer_event_type(odp_buffer_t buf)
{
	return buf_hdl_to_hdr(buf)->event_type;
}

void _odp_buffer_event_type_set(odp_buffer_t buf, int ev)
{
	buf_hdl_to_hdr(buf)->event_type = ev;
}

odp_event_subtype_t _odp_buffer_event_subtype(odp_buffer_t buf)
{
	return buf_hdl_to_hdr(buf)->event_subtype;
}

void _odp_buffer_event_subtype_set(odp_buffer_t buf, int ev)
{
	buf_hdl_to_hdr(buf)->event_subtype = ev;
}

odp_pool_t odp_pool_lookup(const char *name)
{
	uint32_t i;
	pool_t *pool;

	for (i = 0; i < ODP_CONFIG_POOLS; i++) {
		pool = pool_entry(i);

		LOCK(&pool->lock);
		if (strcmp(name, pool->name) == 0) {
			/* found it */
			UNLOCK(&pool->lock);
			return pool->pool_hdl;
		}
		UNLOCK(&pool->lock);
	}

	return ODP_POOL_INVALID;
}

int odp_pool_info(odp_pool_t pool_hdl, odp_pool_info_t *info)
{
	pool_t *pool = pool_entry_from_hdl(pool_hdl);

	if (pool == NULL || info == NULL)
		return -1;

	info->name = pool->name;
	info->params = pool->params;

	return 0;
}

int buffer_alloc_multi(pool_t *pool, odp_buffer_hdr_t *buf_hdr[], int max_num)
{
	ring_t *ring;
	uint32_t mask, i;
	pool_cache_t *cache;
	uint32_t cache_num, num_ch, num_deq, burst;
	odp_buffer_hdr_t *hdr;

	cache = local.cache[pool->pool_idx];

	cache_num = cache->num;
	num_ch    = max_num;
	num_deq   = 0;
	burst     = CACHE_BURST;

	if (odp_unlikely(cache_num < (uint32_t)max_num)) {
		/* Cache does not have enough buffers */
		num_ch  = cache_num;
		num_deq = max_num - cache_num;

		if (odp_unlikely(num_deq > CACHE_BURST))
			burst = num_deq;
	}

	/* Get buffers from the cache */
	for (i = 0; i < num_ch; i++) {
		uint32_t j = cache_num - num_ch + i;

		buf_hdr[i] = buf_hdr_from_index(pool, cache->buf_index[j]);
	}

	/* If needed, get more from the global pool */
	if (odp_unlikely(num_deq)) {
		/* Temporary copy needed since odp_buffer_t is uintptr_t
		 * and not uint32_t. */
		uint32_t data[burst];

		ring      = &pool->ring->hdr;
		mask      = pool->ring_mask;
		burst     = ring_deq_multi(ring, mask, data, burst);
		cache_num = burst - num_deq;

		if (odp_unlikely(burst < num_deq)) {
			num_deq   = burst;
			cache_num = 0;
		}

		for (i = 0; i < num_deq; i++) {
			uint32_t idx = num_ch + i;

			hdr = buf_hdr_from_index(pool, data[i]);
			odp_prefetch(hdr);
			buf_hdr[idx] = hdr;
		}

		/* Cache extra buffers. Cache is currently empty. */
		for (i = 0; i < cache_num; i++)
			cache->buf_index[i] = data[num_deq + i];

		cache->num = cache_num;
	} else {
		cache->num = cache_num - num_ch;
	}

	return num_ch + num_deq;
}

static inline void buffer_free_to_pool(pool_t *pool,
				       odp_buffer_hdr_t *buf_hdr[], int num)
{
	int i;
	ring_t *ring;
	uint32_t mask;
	pool_cache_t *cache;
	uint32_t cache_num;

	cache = local.cache[pool->pool_idx];

	/* Special case of a very large free. Move directly to
	 * the global pool. */
	if (odp_unlikely(num > CONFIG_POOL_CACHE_SIZE)) {
		uint32_t buf_index[num];

		ring  = &pool->ring->hdr;
		mask  = pool->ring_mask;
		for (i = 0; i < num; i++)
			buf_index[i] = buf_hdr[i]->index;

		ring_enq_multi(ring, mask, buf_index, num);

		return;
	}

	/* Make room into local cache if needed. Do at least burst size
	 * transfer. */
	cache_num = cache->num;

	if (odp_unlikely((int)(CONFIG_POOL_CACHE_SIZE - cache_num) < num)) {
		uint32_t index;
		int burst = CACHE_BURST;

		ring  = &pool->ring->hdr;
		mask  = pool->ring_mask;

		if (odp_unlikely(num > CACHE_BURST))
			burst = num;
		if (odp_unlikely((uint32_t)num > cache_num))
			burst = cache_num;

		{
			/* Temporary copy needed since odp_buffer_t is
			 * uintptr_t and not uint32_t. */
			uint32_t data[burst];

			index = cache_num - burst;

			for (i = 0; i < burst; i++)
				data[i] = cache->buf_index[index + i];

			ring_enq_multi(ring, mask, data, burst);
		}

		cache_num -= burst;
	}

	for (i = 0; i < num; i++)
		cache->buf_index[cache_num + i] = buf_hdr[i]->index;

	cache->num = cache_num + num;
}

void buffer_free_multi(odp_buffer_hdr_t *buf_hdr[], int num_total)
{
	pool_t *pool;
	int num;
	int i;
	int first = 0;

	while (1) {
		num  = 1;
		i    = 1;
		pool = buf_hdr[first]->pool_ptr;

		/* 'num' buffers are from the same pool */
		if (num_total > 1) {
			for (i = first; i < num_total; i++)
				if (pool != buf_hdr[i]->pool_ptr)
					break;

			num = i - first;
		}

		buffer_free_to_pool(pool, &buf_hdr[first], num);

		if (i == num_total)
			return;

		first = i;
	}
}

odp_buffer_t odp_buffer_alloc(odp_pool_t pool_hdl)
{
	odp_buffer_t buf;
	pool_t *pool;
	int ret;

	ODP_ASSERT(ODP_POOL_INVALID != pool_hdl);

	pool = pool_entry_from_hdl(pool_hdl);
	ret  = buffer_alloc_multi(pool, (odp_buffer_hdr_t **)&buf, 1);

	if (odp_likely(ret == 1))
		return buf;

	return ODP_BUFFER_INVALID;
}

int odp_buffer_alloc_multi(odp_pool_t pool_hdl, odp_buffer_t buf[], int num)
{
	pool_t *pool;

	ODP_ASSERT(ODP_POOL_INVALID != pool_hdl);

	pool = pool_entry_from_hdl(pool_hdl);

	return buffer_alloc_multi(pool, (odp_buffer_hdr_t **)buf, num);
}

void odp_buffer_free(odp_buffer_t buf)
{
	buffer_free_multi((odp_buffer_hdr_t **)&buf, 1);
}

void odp_buffer_free_multi(const odp_buffer_t buf[], int num)
{
	buffer_free_multi((odp_buffer_hdr_t **)(uintptr_t)buf, num);
}

int odp_pool_capability(odp_pool_capability_t *capa)
{
	uint32_t max_seg_len = CONFIG_PACKET_MAX_SEG_LEN;

	memset(capa, 0, sizeof(odp_pool_capability_t));

	capa->max_pools = ODP_CONFIG_POOLS;

	/* Buffer pools */
	capa->buf.max_pools = ODP_CONFIG_POOLS;
	capa->buf.max_align = ODP_CONFIG_BUFFER_ALIGN_MAX;
	capa->buf.max_size  = MAX_SIZE;
	capa->buf.max_num   = CONFIG_POOL_MAX_NUM;

	/* Packet pools */
	capa->pkt.max_pools        = ODP_CONFIG_POOLS;
	capa->pkt.max_len          = CONFIG_PACKET_MAX_LEN;
	capa->pkt.max_num	   = CONFIG_POOL_MAX_NUM;
	capa->pkt.min_headroom     = CONFIG_PACKET_HEADROOM;
	capa->pkt.max_headroom     = CONFIG_PACKET_HEADROOM;
	capa->pkt.min_tailroom     = CONFIG_PACKET_TAILROOM;
	capa->pkt.max_segs_per_pkt = CONFIG_PACKET_MAX_SEGS;
	capa->pkt.min_seg_len      = CONFIG_PACKET_SEG_LEN_MIN;
	capa->pkt.max_seg_len      = max_seg_len;
	capa->pkt.max_uarea_size   = MAX_SIZE;

	/* Timeout pools */
	capa->tmo.max_pools = ODP_CONFIG_POOLS;
	capa->tmo.max_num   = CONFIG_POOL_MAX_NUM;

	return 0;
}

void odp_pool_print(odp_pool_t pool_hdl)
{
	pool_t *pool;

	pool = pool_entry_from_hdl(pool_hdl);

	printf("\nPool info\n");
	printf("---------\n");
	printf("  pool            %" PRIu64 "\n",
	       odp_pool_to_u64(pool->pool_hdl));
	printf("  name            %s\n", pool->name);
	printf("  pool type       %s\n",
	       pool->params.type == ODP_POOL_BUFFER ? "buffer" :
	       (pool->params.type == ODP_POOL_PACKET ? "packet" :
	       (pool->params.type == ODP_POOL_TIMEOUT ? "timeout" :
		"unknown")));
	printf("  pool shm        %" PRIu64 "\n",
	       odp_shm_to_u64(pool->shm));
	printf("  user area shm   %" PRIu64 "\n",
	       odp_shm_to_u64(pool->uarea_shm));
	printf("  num             %u\n", pool->num);
	printf("  align           %u\n", pool->align);
	printf("  headroom        %u\n", pool->headroom);
	printf("  seg len         %u\n", pool->seg_len);
	printf("  max data len    %u\n", pool->max_len);
	printf("  tailroom        %u\n", pool->tailroom);
	printf("  block size      %u\n", pool->block_size);
	printf("  uarea size      %u\n", pool->uarea_size);
	printf("  shm size        %u\n", pool->shm_size);
	printf("  base addr       %p\n", pool->base_addr);
	printf("  uarea shm size  %u\n", pool->uarea_shm_size);
	printf("  uarea base addr %p\n", pool->uarea_base_addr);
	printf("\n");
}

odp_pool_t odp_buffer_pool(odp_buffer_t buf)
{
	pool_t *pool = pool_from_buf(buf);

	return pool->pool_hdl;
}

void odp_pool_param_init(odp_pool_param_t *params)
{
	memset(params, 0, sizeof(odp_pool_param_t));
	params->pkt.headroom = CONFIG_PACKET_HEADROOM;
}

uint64_t odp_pool_to_u64(odp_pool_t hdl)
{
	return _odp_pri(hdl);
}

int odp_buffer_is_valid(odp_buffer_t buf)
{
	pool_t *pool;

	if (buf == ODP_BUFFER_INVALID)
		return 0;

	pool = pool_from_buf(buf);

	if (pool->pool_idx >= ODP_CONFIG_POOLS)
		return 0;

	if (pool->reserved == 0)
		return 0;

	return 1;
}<|MERGE_RESOLUTION|>--- conflicted
+++ resolved
@@ -298,11 +298,7 @@
 		buf_hdr->index = i;
 		buf_hdr->type = type;
 		buf_hdr->event_type = type;
-<<<<<<< HEAD
 		buf_hdr->event_subtype = ODP_EVENT_NO_SUBTYPE;
-		buf_hdr->pool_hdl = pool->pool_hdl;
-=======
->>>>>>> 5329e521
 		buf_hdr->pool_ptr = pool;
 		buf_hdr->uarea_addr = uarea;
 		buf_hdr->segcount = 1;
