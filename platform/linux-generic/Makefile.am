--- conflicted
+++ resolved
@@ -266,10 +266,7 @@
 			   odp_pool.c \
 			   odp_queue.c \
 			   odp_queue_if.c \
-<<<<<<< HEAD
 			   odp_queue_scalable.c \
-=======
->>>>>>> f4f7679d
 			   odp_rwlock.c \
 			   odp_rwlock_recursive.c \
 			   odp_schedule.c \
