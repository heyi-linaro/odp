--- conflicted
+++ resolved
@@ -3,114 +3,33 @@
 
 include $(top_srcdir)/platform/Makefile.inc
 
-<<<<<<< HEAD
-pkgconfigdir = $(libdir)/pkgconfig
 pkgconfig_DATA = libodp-linux.pc
-
 lib_LTLIBRARIES = $(LIB)/libodp-linux.la
 
-AM_CPPFLAGS =  -I$(srcdir)/include
-AM_CPPFLAGS +=  -I$(top_srcdir)/include
-AM_CPPFLAGS +=  -I$(top_srcdir)/frameworks/modular
-AM_CPPFLAGS +=  -I$(top_srcdir)/include/odp/arch/@ARCH_ABI@
-AM_CPPFLAGS +=  -I$(top_builddir)/include
-AM_CPPFLAGS +=  -Iinclude
-AM_CPPFLAGS +=  -I$(top_srcdir)/platform/$(with_platform)/arch/$(ARCH_DIR)
-AM_CPPFLAGS +=  -I$(top_srcdir)/platform/$(with_platform)
-AM_CPPFLAGS +=  -I$(top_srcdir)/platform/$(with_platform)/arch/default
-AM_CPPFLAGS +=  -Iinclude
-AM_CPPFLAGS +=  -DSYSCONFDIR=\"@sysconfdir@\"
-=======
 AM_CPPFLAGS  =  $(ODP_INCLUDES)
 AM_CPPFLAGS +=  -I$(top_srcdir)/platform/$(with_platform)/include
 AM_CPPFLAGS +=  -I$(top_srcdir)/platform/$(with_platform)/arch
 AM_CPPFLAGS +=  -I$(top_srcdir)/platform/$(with_platform)/arch/@ARCH_DIR@
 AM_CPPFLAGS +=  -I$(top_srcdir)/platform/$(with_platform)/arch/default
->>>>>>> 257b08b3
+AM_CPPFLAGS +=  -DSYSCONFDIR=\"@sysconfdir@\"
 
 AM_CPPFLAGS +=  $(OPENSSL_CPPFLAGS)
 AM_CPPFLAGS +=  $(DPDK_CPPFLAGS)
 AM_CPPFLAGS +=  $(NETMAP_CPPFLAGS)
 AM_CPPFLAGS +=  $(LIBCONFIG_CFLAGS)
 
-<<<<<<< HEAD
-odpincludedir= $(includedir)/odp
-odpinclude_HEADERS = \
-		  include/odp/visibility_begin.h \
-		  include/odp/visibility_end.h
-
-odpapiincludedir= $(includedir)/odp/api
-odpapiinclude_HEADERS = \
-		  include/odp/api/align.h \
-		  include/odp/api/atomic.h \
-		  include/odp/api/barrier.h \
-		  include/odp/api/buffer.h \
-		  include/odp/api/byteorder.h \
-		  include/odp/api/classification.h \
-		  include/odp/api/compiler.h \
-		  include/odp/api/chksum.h \
-		  include/odp/api/cpu.h \
-		  include/odp/api/cpumask.h \
-		  include/odp/api/crypto.h \
-		  include/odp/api/debug.h \
-		  include/odp/api/deprecated.h \
-		  include/odp/api/errno.h \
-		  include/odp/api/event.h \
-		  include/odp/api/feature.h \
-		  include/odp/api/hash.h \
-		  include/odp/api/hints.h \
-		  include/odp/api/init.h \
-		  include/odp/api/ipsec.h \
-		  include/odp/api/packet_flags.h \
-		  include/odp/api/packet.h \
-		  include/odp/api/packet_io.h \
-		  include/odp/api/packet_io_stats.h \
-		  include/odp/api/pool.h \
-		  include/odp/api/queue.h \
-		  include/odp/api/random.h \
-		  include/odp/api/rwlock.h \
-		  include/odp/api/rwlock_recursive.h \
-		  include/odp/api/schedule.h \
-		  include/odp/api/schedule_types.h \
-		  include/odp/api/shared_memory.h \
-		  include/odp/api/spinlock.h \
-		  include/odp/api/spinlock_recursive.h \
-		  include/odp/api/std_clib.h \
-		  include/odp/api/std_types.h \
-		  include/odp/api/support.h \
-		  include/odp/api/sync.h \
-		  include/odp/api/system_info.h \
-		  include/odp/api/thread.h \
-		  include/odp/api/thrmask.h \
-		  include/odp/api/ticketlock.h \
-		  include/odp/api/time.h \
-		  include/odp/api/timer.h \
-		  include/odp/api/traffic_mngr.h \
-		  include/odp/api/version.h
-=======
 if PKTIO_DPDK
 if ARCH_IS_X86
 AM_CFLAGS += -msse4.2
 endif
 endif
->>>>>>> 257b08b3
 
 if !ODP_ABI_COMPAT
 odpapiplatincludedir= $(includedir)/odp/api/plat
 odpapiplatinclude_HEADERS = \
 		  include/odp/api/plat/atomic_inlines.h \
 		  include/odp/api/plat/byteorder_inlines.h \
-<<<<<<< HEAD
-		  include/odp/api/plat/byteorder_types.h \
-		  include/odp/api/plat/classification_types.h \
-		  include/odp/api/plat/cpumask_types.h \
-		  include/odp/api/plat/crypto_types.h \
-		  include/odp/api/plat/event_types.h \
-		  include/odp/api/plat/init_types.h \
-		  include/odp/api/plat/ipsec_types.h \
-=======
 		  include/odp/api/plat/byteorder_inlines_api.h \
->>>>>>> 257b08b3
 		  include/odp/api/plat/packet_flag_inlines.h \
 		  include/odp/api/plat/packet_flag_inlines_api.h \
 		  include/odp/api/plat/packet_inline_types.h \
@@ -127,7 +46,6 @@
 		  include/odp/api/plat/ticketlock_inlines.h \
 		  include/odp/api/plat/ticketlock_inlines_api.h
 
-<<<<<<< HEAD
 odpdrvincludedir = $(includedir)/odp/drv
 odpdrvinclude_HEADERS = \
 		  include/odp/drv/align.h \
@@ -152,7 +70,7 @@
 		  include/odp/drv/plat/shm_types.h \
 		  include/odp/drv/plat/spinlock_types.h \
 		  include/odp/drv/plat/strong_types.h
-=======
+
 odpapiabiarchincludedir = $(archincludedir)/odp/api/abi
 odpapiabiarchinclude_HEADERS = \
 		  include-abi/odp/api/abi/align.h \
@@ -190,7 +108,6 @@
 		  include-abi/odp/api/abi/traffic_mngr.h \
 		  include-abi/odp/api/abi/version.h
 endif
->>>>>>> 257b08b3
 
 noinst_HEADERS = \
 		  arch/odp_arch_time_internal.h \
@@ -198,10 +115,7 @@
 		  include/_ishm_internal.h \
 		  include/_ishmphy_internal.h \
 		  include/_ishmpool_internal.h \
-<<<<<<< HEAD
 		  include/drv_driver_internal.h \
-=======
->>>>>>> 257b08b3
 		  include/odp_align_internal.h \
 		  include/odp_atomic_internal.h \
 		  include/odp_buffer_inlines.h \
@@ -224,7 +138,6 @@
 		  include/odp_packet_io_pool.h \
 		  include/odp_packet_io_pool_access.h \
 		  include/odp_packet_io_ring_internal.h \
-<<<<<<< HEAD
 		  pktio/common.h \
 		  pktio/dpdk.h \
 		  pktio/ethtool.h \
@@ -237,14 +150,8 @@
 		  include/odp_pktio_ops_pcap.h \
 		  include/odp_pktio_ops_socket.h \
 		  include/odp_pktio_ops_tap.h \
+		  include/odp_pktio_ops_null.h \
 		  include/odp_pktio_ops_subsystem.h \
-=======
-		  include/odp_packet_netmap.h \
-		  include/odp_packet_dpdk.h \
-		  include/odp_packet_socket.h \
-		  include/odp_packet_tap.h \
-		  include/odp_packet_null.h \
->>>>>>> 257b08b3
 		  include/odp_pkt_queue_internal.h \
 		  include/odp_pool_internal.h \
 		  include/odp_posix_extensions.h \
@@ -273,20 +180,12 @@
 			   _ishm.c \
 			   _ishmphy.c \
 			   _ishmpool.c \
-<<<<<<< HEAD
 			   _modules.c \
 			   odp_atomic.c \
 			   odp_barrier.c \
 			   odp_bitmap.c \
 			   buffer/generic.c \
 			   buffer/subsystem.c \
-			   odp_byteorder.c \
-=======
-			   odp_atomic.c \
-			   odp_barrier.c \
-			   odp_bitmap.c \
-			   odp_buffer.c \
->>>>>>> 257b08b3
 			   odp_chksum.c \
 			   odp_classification.c \
 			   odp_cpu.c \
@@ -311,18 +210,14 @@
 			   pktio/ethtool.c \
 			   pktio/subsystem.c \
 			   pktio/ipc.c \
+			   pktio/null.c \
 			   pktio/loopback.c \
 			   pktio/mdev.c \
 			   pktio/mdev/cxgb4.c \
 			   pktio/mdev/e1000e.c \
 			   pktio/mdev/i40e.c \
 			   pktio/netmap.c \
-<<<<<<< HEAD
 			   pktio/ring.c \
-=======
-			   pktio/null.c \
-			   pktio/dpdk.c \
->>>>>>> 257b08b3
 			   pktio/socket.c \
 			   pktio/socket_mmap.c \
 			   pktio/sysfs.c \
@@ -331,22 +226,11 @@
 			   pool/subsystem.c \
 			   odp_pkt_queue.c \
 			   odp_queue_if.c \
-<<<<<<< HEAD
 			   queue/subsystem.c \
-=======
-			   odp_queue_scalable.c \
->>>>>>> 257b08b3
 			   odp_rwlock.c \
 			   odp_rwlock_recursive.c \
 			   odp_schedule_if.c \
-<<<<<<< HEAD
 			   schedule/subsystem.c \
-=======
-			   odp_schedule_sp.c \
-			   odp_schedule_iquery.c \
-			   odp_schedule_scalable.c \
-			   odp_schedule_scalable_ordered.c \
->>>>>>> 257b08b3
 			   odp_shared_memory.c \
 			   odp_sorted_list.c \
 			   odp_spinlock.c \
@@ -383,13 +267,9 @@
 __LIB__libodp_linux_la_SOURCES += arch/default/odp_cpu_cycles.c \
 				  arch/default/odp_global_time.c \
 				  arch/default/odp_sysinfo_parse.c
-<<<<<<< HEAD
-arch_odp_headers = arch/arm/odp/api/cpu_arch.h
-=======
 if !ODP_ABI_COMPAT
 odpapiabiarchinclude_HEADERS += arch/arm/odp/api/abi/cpu.h
 endif
->>>>>>> 257b08b3
 noinst_HEADERS += arch/arm/odp_atomic.h \
 		  arch/arm/odp_cpu.h \
 		  arch/arm/odp_cpu_idling.h \
@@ -400,13 +280,9 @@
 __LIB__libodp_linux_la_SOURCES += arch/default/odp_cpu_cycles.c \
 				  arch/aarch64/odp_global_time.c \
 				  arch/default/odp_sysinfo_parse.c
-<<<<<<< HEAD
-arch_odp_headers = arch/aarch64/odp/api/cpu_arch.h
-=======
 if !ODP_ABI_COMPAT
 odpapiabiarchinclude_HEADERS += arch/aarch64/odp/api/abi/cpu.h
 endif
->>>>>>> 257b08b3
 noinst_HEADERS += arch/aarch64/odp_atomic.h \
 		  arch/aarch64/odp_cpu.h \
 		  arch/aarch64/odp_cpu_idling.h \
@@ -417,13 +293,9 @@
 __LIB__libodp_linux_la_SOURCES += arch/mips64/odp_cpu_cycles.c \
 				  arch/default/odp_global_time.c \
 				  arch/mips64/odp_sysinfo_parse.c
-<<<<<<< HEAD
-arch_odp_headers = arch/mips64/odp/api/cpu_arch.h
-=======
 if !ODP_ABI_COMPAT
 odpapiabiarchinclude_HEADERS += arch/mips64/odp/api/abi/cpu.h
 endif
->>>>>>> 257b08b3
 noinst_HEADERS += arch/default/odp_cpu.h \
 		  arch/default/odp_cpu_idling.h
 endif
@@ -431,13 +303,9 @@
 __LIB__libodp_linux_la_SOURCES += arch/default/odp_cpu_cycles.c \
 				  arch/default/odp_global_time.c \
 				  arch/powerpc/odp_sysinfo_parse.c
-<<<<<<< HEAD
-arch_odp_headers = arch/powerpc/odp/api/cpu_arch.h
-=======
 if !ODP_ABI_COMPAT
 odpapiabiarchinclude_HEADERS += arch/powerpc/odp/api/abi/cpu.h
 endif
->>>>>>> 257b08b3
 noinst_HEADERS += arch/default/odp_cpu.h \
 		  arch/default/odp_cpu_idling.h
 endif
