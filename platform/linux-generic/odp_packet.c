/* Copyright (c) 2013, Linaro Limited
 * All rights reserved.
 *
 * SPDX-License-Identifier:     BSD-3-Clause
 */

#include "config.h"

#include <odp/api/packet.h>
#include <odp/api/plat/packet_inlines.h>
#include <odp_packet_internal.h>
#include <odp_debug_internal.h>
#include <odp_pool_internal.h>
#include <odp/api/hints.h>
#include <odp/api/byteorder.h>
#include <odp/api/plat/byteorder_inlines.h>
#include <odp/api/packet_io.h>
#include <odp/api/plat/pktio_inlines.h>

#include <protocols/eth.h>
#include <protocols/ip.h>
#include <protocols/tcp.h>
#include <protocols/udp.h>

#include <errno.h>
#include <string.h>
#include <stdio.h>
#include <inttypes.h>

#include <odp/visibility_begin.h>

/* Fill in packet header field offsets for inline functions */
const _odp_packet_inline_offset_t ODP_ALIGNED_CACHE _odp_packet_inline = {
	.data           = offsetof(odp_packet_hdr_t, buf_hdr.seg[0].data),
	.seg_len        = offsetof(odp_packet_hdr_t, buf_hdr.seg[0].len),
	.frame_len      = offsetof(odp_packet_hdr_t, frame_len),
	.headroom       = offsetof(odp_packet_hdr_t, headroom),
	.tailroom       = offsetof(odp_packet_hdr_t, tailroom),
	.pool           = offsetof(odp_packet_hdr_t, buf_hdr.pool_ptr),
	.input          = offsetof(odp_packet_hdr_t, input),
	.segcount       = offsetof(odp_packet_hdr_t, buf_hdr.segcount),
	.user_ptr       = offsetof(odp_packet_hdr_t, buf_hdr.buf_ctx),
	.user_area      = offsetof(odp_packet_hdr_t, buf_hdr.uarea_addr),
<<<<<<< HEAD
=======
	.l2_offset      = offsetof(odp_packet_hdr_t, p.l2_offset),
	.l3_offset      = offsetof(odp_packet_hdr_t, p.l3_offset),
	.l4_offset      = offsetof(odp_packet_hdr_t, p.l4_offset),
>>>>>>> 257b08b3
	.flow_hash      = offsetof(odp_packet_hdr_t, flow_hash),
	.timestamp      = offsetof(odp_packet_hdr_t, timestamp),
	.input_flags    = offsetof(odp_packet_hdr_t, p.input_flags)

};

#include <odp/visibility_end.h>

/* Check that invalid values are the same. Some versions of Clang have trouble
 * with the strong type casting, and complain that these invalid values are not
 * integral constants. */
#ifndef __clang__
ODP_STATIC_ASSERT(ODP_PACKET_INVALID == 0, "Packet invalid not 0");
ODP_STATIC_ASSERT(ODP_BUFFER_INVALID == 0, "Buffer invalid not 0");
ODP_STATIC_ASSERT(ODP_EVENT_INVALID  == 0, "Event invalid not 0");
#endif

odp_packet_t _odp_packet_from_buf_hdr(odp_buffer_hdr_t *buf_hdr)
{
	return (odp_packet_t)buf_hdr;
}

static inline odp_buffer_t packet_to_buffer(odp_packet_t pkt)
{
	return (odp_buffer_t)pkt;
}

static inline seg_entry_t *seg_entry(odp_packet_hdr_t *hdr,
				     uint32_t seg_idx)
{
	uint32_t idx = 0;
	uint8_t num_seg = hdr->buf_hdr.num_seg;

	while (odp_unlikely(idx + num_seg - 1 < seg_idx)) {
		idx    += num_seg;
		hdr     = hdr->buf_hdr.next_seg;
		num_seg = hdr->buf_hdr.num_seg;
	}

	idx = seg_idx - idx;

	return &hdr->buf_hdr.seg[idx];
}

static inline void seg_entry_find_idx(odp_packet_hdr_t **p_hdr,
				      uint8_t *p_idx,
				      uint32_t find_idx)
{
	odp_packet_hdr_t *hdr = *p_hdr;
	uint32_t idx = 0;
	uint8_t num_seg = hdr->buf_hdr.num_seg;

	while (odp_unlikely(idx + num_seg - 1 < find_idx)) {
		idx    += num_seg;
		hdr     = hdr->buf_hdr.next_seg;
		num_seg = hdr->buf_hdr.num_seg;
	}

	idx = find_idx - idx;
	*p_hdr = hdr;
	*p_idx = idx;
}

/* Return pointer to the current segment entry and step cur_hdr / cur_idx
 * forward.
 */
static inline seg_entry_t *seg_entry_next(odp_packet_hdr_t **cur_hdr,
					  uint8_t *cur_idx)
{
	odp_packet_hdr_t *hdr = *cur_hdr;
	uint8_t idx = *cur_idx;
	uint8_t num_seg = hdr->buf_hdr.num_seg;

	if (idx == num_seg - 1) {
		*cur_hdr = hdr->buf_hdr.next_seg;
		*cur_idx = 0;
	} else {
		*cur_idx = idx + 1;
	}

	return &hdr->buf_hdr.seg[idx];
}

static inline void seg_entry_find_offset(odp_packet_hdr_t **p_hdr,
					 uint8_t *p_idx,
					 uint32_t *seg_offset,
					 uint32_t *seg_idx,
					 uint32_t offset)
{
	int i;
	odp_packet_hdr_t *hdr, *cur_hdr;
	uint8_t idx, cur_idx;
	seg_entry_t *seg = NULL;
	uint32_t seg_start = 0, seg_end = 0;
	int seg_count;

	hdr     = *p_hdr;
	cur_hdr = hdr;
	idx     = 0;
	cur_idx = 0;
	seg_count = hdr->buf_hdr.segcount;

	for (i = 0; i < seg_count; i++) {
		cur_hdr = hdr;
		cur_idx = idx;
		seg = seg_entry_next(&hdr, &idx);
		seg_end += seg->len;

		if (odp_likely(offset < seg_end))
			break;

		seg_start = seg_end;
	}

	*p_hdr = cur_hdr;
	*p_idx = cur_idx;
	*seg_offset = offset - seg_start;
	*seg_idx = i;
}

static inline uint32_t packet_seg_len(odp_packet_hdr_t *pkt_hdr,
				      uint32_t seg_idx)
{
	seg_entry_t *seg = seg_entry(pkt_hdr, seg_idx);

	return seg->len;
}

static inline void *packet_seg_data(odp_packet_hdr_t *pkt_hdr, uint32_t seg_idx)
{
	seg_entry_t *seg = seg_entry(pkt_hdr, seg_idx);

	return seg->data;
}

static inline uint16_t packet_last_seg(odp_packet_hdr_t *pkt_hdr)
{
	if (CONFIG_PACKET_SEG_DISABLED)
		return 0;
	else
		return pkt_hdr->buf_hdr.segcount - 1;
}

static inline uint32_t packet_first_seg_len(odp_packet_hdr_t *pkt_hdr)
{
	return pkt_hdr->buf_hdr.seg[0].len;
}

static inline void *packet_data(odp_packet_hdr_t *pkt_hdr)
{
	return pkt_hdr->buf_hdr.seg[0].data;
}

static inline void *packet_tail(odp_packet_hdr_t *pkt_hdr)
{
	seg_entry_t *last_seg = seg_entry_last(pkt_hdr);

	return last_seg->data + last_seg->len;
}

static inline uint32_t seg_headroom(odp_packet_hdr_t *pkt_hdr, int seg_idx)
{
	seg_entry_t *seg = seg_entry(pkt_hdr, seg_idx);
	odp_buffer_hdr_t *hdr = seg->hdr;
	uint8_t *base = hdr->base_data;
	uint8_t *head = seg->data;

	return CONFIG_PACKET_HEADROOM + (head - base);
}

static inline uint32_t seg_tailroom(odp_packet_hdr_t *pkt_hdr, int seg_idx)
{
	seg_entry_t *seg = seg_entry(pkt_hdr, seg_idx);

	odp_buffer_hdr_t *hdr = seg->hdr;
	uint8_t *tail         = seg->data + seg->len;

	return hdr->buf_end - tail;
}

static inline void push_head(odp_packet_hdr_t *pkt_hdr, uint32_t len)
{
	pkt_hdr->headroom  -= len;
	pkt_hdr->frame_len += len;
	pkt_hdr->buf_hdr.seg[0].data -= len;
	pkt_hdr->buf_hdr.seg[0].len  += len;
}

static inline void pull_head(odp_packet_hdr_t *pkt_hdr, uint32_t len)
{
	pkt_hdr->headroom  += len;
	pkt_hdr->frame_len -= len;
	pkt_hdr->buf_hdr.seg[0].data += len;
	pkt_hdr->buf_hdr.seg[0].len  -= len;
}

static inline void push_tail(odp_packet_hdr_t *pkt_hdr, uint32_t len)
{
	seg_entry_t *last_seg = seg_entry_last(pkt_hdr);

	pkt_hdr->tailroom  -= len;
	pkt_hdr->frame_len += len;
	last_seg->len      += len;
}

/* Copy all metadata for segmentation modification. Segment data and lengths
 * are not copied. */
static inline void packet_seg_copy_md(odp_packet_hdr_t *dst,
				      odp_packet_hdr_t *src)
{
	dst->p = src->p;

	/* lengths are not copied:
	 *   .frame_len
	 *   .headroom
	 *   .tailroom
	 */

	dst->input     = src->input;
	dst->dst_queue = src->dst_queue;
	dst->flow_hash = src->flow_hash;
	dst->timestamp = src->timestamp;

	/* buffer header side packet metadata */
	dst->buf_hdr.buf_u64    = src->buf_hdr.buf_u64;
	dst->buf_hdr.uarea_addr = src->buf_hdr.uarea_addr;

	/* segmentation data is not copied:
	 *   buf_hdr.seg[]
	 *   buf_hdr.segcount
	 *   buf_hdr.num_seg
	 *   buf_hdr.next_seg
	 *   buf_hdr.last_seg
	 */
}

static inline void *packet_map(void *pkt_ptr, uint32_t offset,
			       uint32_t *seg_len, int *seg_idx)
{
	void *addr;
	uint32_t len;
	odp_packet_hdr_t *pkt_hdr = pkt_ptr;
	int seg_id = 0;
	int seg_count = pkt_hdr->buf_hdr.segcount;

	if (odp_unlikely(offset >= pkt_hdr->frame_len))
		return NULL;

	if (odp_likely(CONFIG_PACKET_SEG_DISABLED || seg_count == 1)) {
		addr = pkt_hdr->buf_hdr.seg[0].data + offset;
		len  = pkt_hdr->buf_hdr.seg[0].len - offset;
	} else {
		int i;
		seg_entry_t *seg = NULL;
		uint32_t seg_start = 0, seg_end = 0;
		odp_packet_hdr_t *hdr = pkt_hdr;
		uint8_t idx = 0;

		for (i = 0; i < seg_count; i++) {
			seg = seg_entry_next(&hdr, &idx);
			seg_end += seg->len;

			if (odp_likely(offset < seg_end))
				break;

			seg_start = seg_end;
		}

		addr = seg->data + (offset - seg_start);
		len  = seg->len  - (offset - seg_start);
		seg_id = i;
	}

	if (seg_len)
		*seg_len = len;

	if (seg_idx)
		*seg_idx = seg_id;

	return addr;
}

#include <odp/visibility_begin.h>

/* This file uses the inlined version directly. Inlined API calls use this when
 * offset does not point to the first segment. */
void *_odp_packet_map(void *pkt_ptr, uint32_t offset, uint32_t *seg_len,
		      int *seg_idx)
{
	return packet_map(pkt_ptr, offset, seg_len, seg_idx);
}

int _odp_packet_copy_from_mem_seg(odp_packet_t pkt, uint32_t offset,
				  uint32_t len, const void *src)
{
	void *mapaddr;
	uint32_t seglen = 0; /* GCC */
	uint32_t cpylen;
	const uint8_t *srcaddr = (const uint8_t *)src;
	odp_packet_hdr_t *pkt_hdr = packet_hdr(pkt);

	if (offset + len > pkt_hdr->frame_len)
		return -1;

	while (len > 0) {
		mapaddr = packet_map(pkt_hdr, offset, &seglen, NULL);
		cpylen = len > seglen ? seglen : len;
		memcpy(mapaddr, srcaddr, cpylen);
		offset  += cpylen;
		srcaddr += cpylen;
		len     -= cpylen;
	}

	return 0;
}

int _odp_packet_copy_to_mem_seg(odp_packet_t pkt, uint32_t offset,
				uint32_t len, void *dst)
{
	void *mapaddr;
	uint32_t seglen = 0; /* GCC */
	uint32_t cpylen;
	uint8_t *dstaddr = (uint8_t *)dst;
	odp_packet_hdr_t *pkt_hdr = packet_hdr(pkt);

	if (offset + len > pkt_hdr->frame_len)
		return -1;

	while (len > 0) {
		mapaddr = packet_map(pkt_hdr, offset, &seglen, NULL);
		cpylen = len > seglen ? seglen : len;
		memcpy(dstaddr, mapaddr, cpylen);
		offset  += cpylen;
		dstaddr += cpylen;
		len     -= cpylen;
	}

	return 0;
}

#include <odp/visibility_end.h>

void packet_parse_reset(odp_packet_hdr_t *pkt_hdr)
{
	/* Reset parser metadata before new parse */
	pkt_hdr->p.error_flags.all  = 0;
	pkt_hdr->p.input_flags.all  = 0;
	pkt_hdr->p.output_flags.all = 0;
	pkt_hdr->p.l2_offset        = ODP_PACKET_OFFSET_INVALID;
	pkt_hdr->p.l3_offset        = ODP_PACKET_OFFSET_INVALID;
	pkt_hdr->p.l4_offset        = ODP_PACKET_OFFSET_INVALID;
}

static inline void link_segments(odp_packet_hdr_t *pkt_hdr[], int num)
{
	int cur, i;
	odp_packet_hdr_t *hdr;
	odp_packet_hdr_t *head = pkt_hdr[0];
	uint32_t seg_len = ((pool_t *)(head->buf_hdr.pool_ptr))->seg_len;

	cur = 0;

	while (1) {
		hdr = pkt_hdr[cur];

		for (i = 0; i < CONFIG_PACKET_SEGS_PER_HDR; i++) {
			odp_buffer_hdr_t *buf_hdr;

			buf_hdr = &pkt_hdr[cur]->buf_hdr;
			hdr->buf_hdr.seg[i].hdr  = buf_hdr;
			hdr->buf_hdr.seg[i].data = buf_hdr->base_data;
			hdr->buf_hdr.seg[i].len  = seg_len;

			/* init_segments() handles first seg ref_cnt init */
			if (ODP_DEBUG == 1 && cur > 0) {
				uint32_t prev_ref =
					odp_atomic_fetch_inc_u32(
						&pkt_hdr[cur]->buf_hdr.ref_cnt);

				ODP_ASSERT(prev_ref == 0);
			}

			cur++;

			if (cur == num) {
				/* Last segment */
				hdr->buf_hdr.num_seg   = i + 1;
				hdr->buf_hdr.next_seg  = NULL;
				head->buf_hdr.last_seg = &hdr->buf_hdr;
				return;
			}
		}

		hdr->buf_hdr.num_seg  = CONFIG_PACKET_SEGS_PER_HDR;
		hdr->buf_hdr.next_seg = pkt_hdr[cur];
	}
}

static inline void init_segments(odp_packet_hdr_t *pkt_hdr[], int num)
{
	odp_packet_hdr_t *hdr;
	uint32_t seg_len;

	/* First segment is the packet descriptor */
	hdr = pkt_hdr[0];
	seg_len = ((pool_t *)(hdr->buf_hdr.pool_ptr))->seg_len;

	/* Defaults for single segment packet */
	hdr->buf_hdr.seg[0].data = hdr->buf_hdr.base_data;
	hdr->buf_hdr.seg[0].len  = seg_len;

	if (ODP_DEBUG == 1) {
		uint32_t prev_ref =
			odp_atomic_fetch_inc_u32(&hdr->buf_hdr.ref_cnt);

		ODP_ASSERT(prev_ref == 0);
	}

	if (!CONFIG_PACKET_SEG_DISABLED) {
		hdr->buf_hdr.segcount = num;
		hdr->buf_hdr.num_seg  = 1;
		hdr->buf_hdr.next_seg = NULL;
		hdr->buf_hdr.last_seg = &hdr->buf_hdr;

		/* Link segments */
		if (odp_unlikely(num > 1))
			link_segments(pkt_hdr, num);
	}
}

static inline void reset_seg(odp_packet_hdr_t *pkt_hdr, int first, int num)
{
	odp_packet_hdr_t *hdr = pkt_hdr;
	void *base;
	int i;
	seg_entry_t *seg;
	uint32_t seg_len = ((pool_t *)(hdr->buf_hdr.pool_ptr))->seg_len;
	uint8_t idx;

	seg_entry_find_idx(&hdr, &idx, first);

	for (i = 0; i < num; i++) {
		base = hdr->buf_hdr.base_data;
		seg = seg_entry_next(&hdr, &idx);
		seg->len  = seg_len;
		seg->data = base;
	}
}

/* Calculate the number of segments */
static inline int num_segments(uint32_t len, uint32_t seg_len)
{
	int num;

	if (CONFIG_PACKET_SEG_DISABLED)
		return 1;

	num = 1;

	if (odp_unlikely(len > seg_len)) {
		num = len / seg_len;

		if (odp_likely((num * seg_len) != len))
			num += 1;
	}

	return num;
}

static inline void add_all_segs(odp_packet_hdr_t *to, odp_packet_hdr_t *from)
{
	odp_packet_hdr_t *last = to->buf_hdr.last_seg;

	last->buf_hdr.next_seg = from;
	to->buf_hdr.last_seg   = from->buf_hdr.last_seg;
	to->buf_hdr.segcount  += from->buf_hdr.segcount;
}

static inline odp_packet_hdr_t *alloc_segments(pool_t *pool, int num)
{
	odp_packet_hdr_t *pkt_hdr[num];
	int ret;

	ret = buffer_alloc_multi(pool, (odp_buffer_hdr_t **)pkt_hdr, num);

	if (odp_unlikely(ret != num)) {
		if (ret > 0)
			buffer_free_multi((odp_buffer_hdr_t **)pkt_hdr, ret);

		return NULL;
	}

	init_segments(pkt_hdr, num);

	return pkt_hdr[0];
}

static inline odp_packet_hdr_t *add_segments(odp_packet_hdr_t *pkt_hdr,
					     pool_t *pool, uint32_t len,
					     int num, int head)
{
	odp_packet_hdr_t *new_hdr;
	uint32_t seg_len, offset;

	new_hdr = alloc_segments(pool, num);

	if (new_hdr == NULL)
		return NULL;

	seg_len = len - ((num - 1) * pool->seg_len);
	offset  = pool->seg_len - seg_len;

	if (head) {
		/* add into the head*/
		add_all_segs(new_hdr, pkt_hdr);

		/* adjust first segment length */
		new_hdr->buf_hdr.seg[0].data += offset;
		new_hdr->buf_hdr.seg[0].len   = seg_len;

		packet_seg_copy_md(new_hdr, pkt_hdr);
		new_hdr->frame_len = pkt_hdr->frame_len + len;
		new_hdr->headroom  = pool->headroom + offset;
		new_hdr->tailroom  = pkt_hdr->tailroom;

		pkt_hdr = new_hdr;
	} else {
		seg_entry_t *last_seg;

		/* add into the tail */
		add_all_segs(pkt_hdr, new_hdr);

		/* adjust last segment length */
		last_seg      = seg_entry_last(pkt_hdr);
		last_seg->len = seg_len;

		pkt_hdr->frame_len += len;
		pkt_hdr->tailroom   = pool->tailroom + offset;
	}

	return pkt_hdr;
}

static inline int seg_is_link(void *hdr)
{
	odp_packet_hdr_t *pkt_hdr = hdr;

	return pkt_hdr != pkt_hdr->buf_hdr.seg[0].hdr;
}

static inline void buffer_ref_inc(odp_buffer_hdr_t *buf_hdr)
{
	uint32_t ref_cnt = odp_atomic_load_u32(&buf_hdr->ref_cnt);

	/* First count increment after alloc */
	if (odp_likely(ref_cnt) == 0)
		odp_atomic_store_u32(&buf_hdr->ref_cnt, 2);
	else
		odp_atomic_inc_u32(&buf_hdr->ref_cnt);
}

static inline uint32_t buffer_ref_dec(odp_buffer_hdr_t *buf_hdr)
{
	return odp_atomic_fetch_dec_u32(&buf_hdr->ref_cnt);
}

static inline uint32_t buffer_ref(odp_buffer_hdr_t *buf_hdr)
{
	return odp_atomic_load_u32(&buf_hdr->ref_cnt);
}

static inline int is_multi_ref(uint32_t ref_cnt)
{
	return (ref_cnt > 1);
}

static inline void packet_ref_inc(odp_packet_hdr_t *pkt_hdr)
{
	seg_entry_t *seg;
	int i;
	int seg_count = pkt_hdr->buf_hdr.segcount;
	odp_packet_hdr_t *hdr = pkt_hdr;
	uint8_t idx = 0;

	for (i = 0; i < seg_count; i++) {
		seg = seg_entry_next(&hdr, &idx);
		buffer_ref_inc(seg->hdr);
	}
}

static inline void packet_free_multi(odp_buffer_hdr_t *hdr[], int num)
{
	int i;
	uint32_t ref_cnt;
	int num_ref = 0;

	for (i = 0; i < num; i++) {
		/* Zero when reference API has not been used */
		ref_cnt = buffer_ref(hdr[i]);

		if (odp_unlikely(ref_cnt)) {
			ref_cnt = buffer_ref_dec(hdr[i]);

			if (is_multi_ref(ref_cnt)) {
				num_ref++;
				continue;
			}
		}

		/* Reset link header back to normal header */
		if (odp_unlikely(seg_is_link(hdr[i])))
			hdr[i]->seg[0].hdr = hdr[i];

		/* Skip references and pack to be freed headers to array head */
		if (odp_unlikely(num_ref))
			hdr[i - num_ref] = hdr[i];

	}

	num -= num_ref;

	if (odp_likely(num))
		buffer_free_multi(hdr, num);
}

static inline void free_all_segments(odp_packet_hdr_t *pkt_hdr, int num)
{
	int i;
	odp_buffer_hdr_t *buf_hdr[num + 1];

	if (odp_likely(pkt_hdr->buf_hdr.num_seg == num)) {
		for (i = 0; i < num; i++)
			buf_hdr[i] = pkt_hdr->buf_hdr.seg[i].hdr;

		if (odp_unlikely(seg_is_link(pkt_hdr))) {
			buf_hdr[num] = &pkt_hdr->buf_hdr;
			num++;
		}
	} else {
		seg_entry_t *seg;
		odp_buffer_hdr_t *link_hdr[num];
		uint8_t idx = 0;
		int links = 0;

		for (i = 0; i < num; i++) {
			/* Free also link headers */
			if (odp_unlikely(idx == 0 && seg_is_link(pkt_hdr))) {
				link_hdr[links] = &pkt_hdr->buf_hdr;
				links++;
			}

			seg = seg_entry_next(&pkt_hdr, &idx);
			buf_hdr[i] = seg->hdr;
		}

		if (odp_unlikely(links))
			packet_free_multi(link_hdr, links);
	}

	packet_free_multi(buf_hdr, num);
}

static inline odp_packet_hdr_t *free_segments(odp_packet_hdr_t *pkt_hdr,
					      int num, uint32_t free_len,
					      uint32_t pull_len, int head)
{
	seg_entry_t *seg;
	int i;
	int num_remain = pkt_hdr->buf_hdr.segcount - num;
	odp_packet_hdr_t *hdr = pkt_hdr;
	odp_packet_hdr_t *last_hdr = pkt_hdr->buf_hdr.last_seg;
	uint8_t idx;
	uint8_t num_seg;
	odp_buffer_hdr_t *buf_hdr[num];
	odp_buffer_hdr_t *link_hdr[num];
	odp_packet_hdr_t *tmp_hdr;
	int links = 0;

	if (head) {
		odp_packet_hdr_t *new_hdr;

		idx = 0;
		for (i = 0; i < num; i++) {
			tmp_hdr    = hdr;
			seg        = seg_entry_next(&hdr, &idx);
			buf_hdr[i] = seg->hdr;

			/* Free link headers, if those become empty */
			if (odp_unlikely(idx == 0 && seg_is_link(tmp_hdr))) {
				link_hdr[links] = &tmp_hdr->buf_hdr;
				links++;
			}
		}

		/* The first remaining header is the new packet descriptor.
		 * Copy remaining segments from the last to-be-removed header
		 * to the new header. */
		new_hdr = hdr->buf_hdr.seg[idx].hdr;
		num_seg = hdr->buf_hdr.num_seg - idx;

		new_hdr->buf_hdr.next_seg = hdr->buf_hdr.next_seg;

		if (hdr == last_hdr)
			new_hdr->buf_hdr.last_seg = new_hdr;
		else
			new_hdr->buf_hdr.last_seg = last_hdr;

		new_hdr->buf_hdr.num_seg  = num_seg;
		new_hdr->buf_hdr.segcount = num_remain;

		for (i = 0; i < num_seg; i++) {
			seg        = seg_entry_next(&hdr, &idx);
			new_hdr->buf_hdr.seg[i] = *seg;
		}

		packet_seg_copy_md(new_hdr, pkt_hdr);

		/* Tailroom not changed */
		new_hdr->tailroom  = pkt_hdr->tailroom;

		/* Link header does not have headroom */
		if (seg_is_link(new_hdr))
			new_hdr->headroom = 0;
		else
			new_hdr->headroom = seg_headroom(new_hdr, 0);

		new_hdr->frame_len  = pkt_hdr->frame_len - free_len;

		pull_head(new_hdr, pull_len);

		pkt_hdr = new_hdr;

		if (odp_unlikely(links))
			packet_free_multi(link_hdr, links);

		packet_free_multi(buf_hdr, num);
	} else {
		/* Free last 'num' bufs.
		 * First, find the last remaining header. */
		seg_entry_find_idx(&hdr, &idx, num_remain - 1);
		last_hdr = hdr;
		num_seg  = idx + 1;

		seg_entry_next(&hdr, &idx);

		for (i = 0; i < num; i++) {
			tmp_hdr    = hdr;
			seg        = seg_entry_next(&hdr, &idx);
			buf_hdr[i] = seg->hdr;

			/* Free link headers, if those become empty */
			if (odp_unlikely(idx == 0 && seg_is_link(tmp_hdr))) {
				link_hdr[links] = &tmp_hdr->buf_hdr;
				links++;
			}
		}

		if (odp_unlikely(links))
			packet_free_multi(link_hdr, links);

		packet_free_multi(buf_hdr, num);

		/* Head segment remains, no need to copy or update majority
		 * of the metadata. */
		last_hdr->buf_hdr.num_seg     = num_seg;
		last_hdr->buf_hdr.next_seg    = NULL;

		pkt_hdr->buf_hdr.last_seg = last_hdr;
		pkt_hdr->buf_hdr.segcount = num_remain;
		pkt_hdr->frame_len -= free_len;
		pkt_hdr->tailroom = seg_tailroom(pkt_hdr, num_remain - 1);

		pull_tail(pkt_hdr, pull_len);
	}

	return pkt_hdr;
}

static inline int packet_alloc(pool_t *pool, uint32_t len, int max_pkt,
			       int num_seg, odp_packet_t *pkt)
{
	int num_buf, i;
	int num     = max_pkt;
	int max_buf = max_pkt * num_seg;
	odp_packet_hdr_t *pkt_hdr[max_buf];

	num_buf = buffer_alloc_multi(pool, (odp_buffer_hdr_t **)pkt_hdr,
				     max_buf);

	/* Failed to allocate all segments */
	if (odp_unlikely(num_buf != max_buf)) {
		int num_free;

		num      = num_buf / num_seg;
		num_free = num_buf - (num * num_seg);

		if (num_free > 0) {
			odp_buffer_hdr_t **p;

			p = (odp_buffer_hdr_t **)&pkt_hdr[num_buf - num_free];
			buffer_free_multi(p, num_free);
		}

		if (num == 0)
			return 0;
	}

	for (i = 0; i < num; i++) {
		odp_packet_hdr_t *hdr;

		/* First buffer is the packet descriptor */
		hdr    = pkt_hdr[i * num_seg];
		pkt[i] = packet_handle(hdr);
		init_segments(&pkt_hdr[i * num_seg], num_seg);

		packet_init(hdr, len);
	}

	return num;
}

int packet_alloc_multi(odp_pool_t pool_hdl, uint32_t len,
		       odp_packet_t pkt[], int max_num)
{
	pool_t *pool = pool_entry_from_hdl(pool_hdl);
	int num, num_seg;

	num_seg = num_segments(len, pool->seg_len);
	num     = packet_alloc(pool, len, max_num, num_seg, pkt);

	return num;
}

odp_packet_t odp_packet_alloc(odp_pool_t pool_hdl, uint32_t len)
{
	pool_t *pool = pool_entry_from_hdl(pool_hdl);
	odp_packet_t pkt;
	int num, num_seg;

	if (odp_unlikely(pool->params.type != ODP_POOL_PACKET)) {
		__odp_errno = EINVAL;
		return ODP_PACKET_INVALID;
	}

	if (odp_unlikely(len > pool->max_len))
		return ODP_PACKET_INVALID;

	num_seg = num_segments(len, pool->seg_len);
	num     = packet_alloc(pool, len, 1, num_seg, &pkt);

	if (odp_unlikely(num == 0))
		return ODP_PACKET_INVALID;

	return pkt;
}

int odp_packet_alloc_multi(odp_pool_t pool_hdl, uint32_t len,
			   odp_packet_t pkt[], int max_num)
{
	pool_t *pool = pool_entry_from_hdl(pool_hdl);
	int num, num_seg;

	if (odp_unlikely(pool->params.type != ODP_POOL_PACKET)) {
		__odp_errno = EINVAL;
		return -1;
	}

	if (odp_unlikely(len > pool->max_len))
		return -1;

	num_seg = num_segments(len, pool->seg_len);
	num     = packet_alloc(pool, len, max_num, num_seg, pkt);

	return num;
}

void odp_packet_free(odp_packet_t pkt)
{
	odp_packet_hdr_t *pkt_hdr = packet_hdr(pkt);
	int num_seg = pkt_hdr->buf_hdr.segcount;

	ODP_ASSERT(buffer_ref(&pkt_hdr->buf_hdr) > 0);

	if (odp_likely(CONFIG_PACKET_SEG_DISABLED || num_seg == 1)) {
		odp_buffer_hdr_t *buf_hdr[2];
		int num = 1;

		buf_hdr[0] = &pkt_hdr->buf_hdr;

		if (odp_unlikely(seg_is_link(pkt_hdr))) {
			num        = 2;
			buf_hdr[1] = pkt_hdr->buf_hdr.seg[0].hdr;
		}

		packet_free_multi(buf_hdr, num);
	} else {
		free_all_segments(pkt_hdr, num_seg);
	}
}

void odp_packet_free_multi(const odp_packet_t pkt[], int num)
{
	odp_buffer_hdr_t *buf_hdr[num];
	odp_buffer_hdr_t *buf_hdr2[num];
	int i;
	int links = 0;
	int num_freed = 0;

	for (i = 0; i < num; i++) {
		odp_packet_hdr_t *pkt_hdr = packet_hdr(pkt[i]);
		int num_seg = pkt_hdr->buf_hdr.segcount;

		ODP_ASSERT(buffer_ref(&pkt_hdr->buf_hdr) > 0);

		if (odp_unlikely(num_seg > 1)) {
			free_all_segments(pkt_hdr, num_seg);
			num_freed++;
			continue;
		}

		if (odp_unlikely(seg_is_link(pkt_hdr))) {
			buf_hdr2[links] = pkt_hdr->buf_hdr.seg[0].hdr;
			links++;
		}

		buf_hdr[i - num_freed] = &pkt_hdr->buf_hdr;
	}

	if (odp_unlikely(links))
		packet_free_multi(buf_hdr2, links);

	if (odp_likely(num - num_freed))
		packet_free_multi(buf_hdr, num - num_freed);
}

void odp_packet_free_sp(const odp_packet_t pkt[], int num)
{
	odp_packet_free_multi(pkt, num);
}

int odp_packet_reset(odp_packet_t pkt, uint32_t len)
{
	odp_packet_hdr_t *const pkt_hdr = packet_hdr(pkt);
	pool_t *pool = pkt_hdr->buf_hdr.pool_ptr;
	int num = pkt_hdr->buf_hdr.segcount;

	if (odp_unlikely(len > (pool->seg_len * num)))
		return -1;

	reset_seg(pkt_hdr, 0, num);

	packet_init(pkt_hdr, len);

	return 0;
}

int odp_event_filter_packet(const odp_event_t event[],
			    odp_packet_t packet[],
			    odp_event_t remain[], int num)
{
	int i;
	int num_pkt = 0;
	int num_rem = 0;

	for (i = 0; i < num; i++) {
		if (odp_event_type(event[i]) == ODP_EVENT_PACKET) {
			packet[num_pkt] = odp_packet_from_event(event[i]);
			num_pkt++;
		} else {
			remain[num_rem] = event[i];
			num_rem++;
		}
	}

	return num_pkt;
}

/*
 *
 * Pointers and lengths
 * ********************************************************
 *
 */

uint32_t odp_packet_buf_len(odp_packet_t pkt)
{
	odp_packet_hdr_t *pkt_hdr = packet_hdr(pkt);
	pool_t *pool = pkt_hdr->buf_hdr.pool_ptr;

	return pool->max_seg_len * pkt_hdr->buf_hdr.segcount;
}

void *odp_packet_tail(odp_packet_t pkt)
{
	odp_packet_hdr_t *pkt_hdr = packet_hdr(pkt);

	return packet_tail(pkt_hdr);
}

void *odp_packet_push_head(odp_packet_t pkt, uint32_t len)
{
	odp_packet_hdr_t *pkt_hdr = packet_hdr(pkt);

	if (len > pkt_hdr->headroom)
		return NULL;

	push_head(pkt_hdr, len);
	return packet_data(pkt_hdr);
}

int odp_packet_extend_head(odp_packet_t *pkt, uint32_t len,
			   void **data_ptr, uint32_t *seg_len)
{
	odp_packet_hdr_t *pkt_hdr = packet_hdr(*pkt);
	uint32_t frame_len = pkt_hdr->frame_len;
	uint32_t headroom  = pkt_hdr->headroom;
	int ret = 0;

	if (len > headroom) {
		pool_t *pool = pkt_hdr->buf_hdr.pool_ptr;
		int num;
		void *ptr;

		if (odp_unlikely((frame_len + len) > pool->max_len))
			return -1;

		num = num_segments(len - headroom, pool->seg_len);
		push_head(pkt_hdr, headroom);
		ptr = add_segments(pkt_hdr, pool, len - headroom, num, 1);

		if (ptr == NULL) {
			/* segment alloc failed, rollback changes */
			pull_head(pkt_hdr, headroom);
			return -1;
		}

		*pkt    = packet_handle(ptr);
		pkt_hdr = ptr;
	} else {
		push_head(pkt_hdr, len);
	}

	if (data_ptr)
		*data_ptr = packet_data(pkt_hdr);

	if (seg_len)
		*seg_len = packet_first_seg_len(pkt_hdr);

	return ret;
}

void *odp_packet_pull_head(odp_packet_t pkt, uint32_t len)
{
	odp_packet_hdr_t *pkt_hdr = packet_hdr(pkt);

	if (len > pkt_hdr->frame_len)
		return NULL;

	pull_head(pkt_hdr, len);
	return packet_data(pkt_hdr);
}

int odp_packet_trunc_head(odp_packet_t *pkt, uint32_t len,
			  void **data_ptr, uint32_t *seg_len_out)
{
	odp_packet_hdr_t *pkt_hdr = packet_hdr(*pkt);
	uint32_t seg_len = packet_first_seg_len(pkt_hdr);

	if (len > pkt_hdr->frame_len)
		return -1;

	if (len < seg_len) {
		pull_head(pkt_hdr, len);
	} else if (!CONFIG_PACKET_SEG_DISABLED) {
		int num = 0;
		uint32_t pull_len = 0;

		while (seg_len <= len) {
			pull_len = len - seg_len;
			num++;
			seg_len += packet_seg_len(pkt_hdr, num);
		}

		pkt_hdr = free_segments(pkt_hdr, num, len - pull_len,
					pull_len, 1);
		*pkt    = packet_handle(pkt_hdr);
	}

	if (data_ptr)
		*data_ptr = packet_data(pkt_hdr);

	if (seg_len_out)
		*seg_len_out = packet_first_seg_len(pkt_hdr);

	return 0;
}

void *odp_packet_push_tail(odp_packet_t pkt, uint32_t len)
{
	odp_packet_hdr_t *pkt_hdr = packet_hdr(pkt);
	void *old_tail;

	if (len > pkt_hdr->tailroom)
		return NULL;

	ODP_ASSERT(odp_packet_has_ref(pkt) == 0);

	old_tail = packet_tail(pkt_hdr);
	push_tail(pkt_hdr, len);

	return old_tail;
}

int odp_packet_extend_tail(odp_packet_t *pkt, uint32_t len,
			   void **data_ptr, uint32_t *seg_len_out)
{
	odp_packet_hdr_t *pkt_hdr = packet_hdr(*pkt);
	uint32_t frame_len = pkt_hdr->frame_len;
	uint32_t tailroom  = pkt_hdr->tailroom;
	uint32_t tail_off  = frame_len;
	int ret = 0;

	ODP_ASSERT(odp_packet_has_ref(*pkt) == 0);

	if (len > tailroom) {
		pool_t *pool = pkt_hdr->buf_hdr.pool_ptr;
		int num;
		void *ptr;

		if (odp_unlikely((frame_len + len) > pool->max_len))
			return -1;

		num = num_segments(len - tailroom, pool->seg_len);
		push_tail(pkt_hdr, tailroom);
		ptr = add_segments(pkt_hdr, pool, len - tailroom, num, 0);

		if (ptr == NULL) {
			/* segment alloc failed, rollback changes */
			pull_tail(pkt_hdr, tailroom);
			return -1;
		}
	} else {
		push_tail(pkt_hdr, len);
	}

	if (data_ptr)
		*data_ptr = packet_map(pkt_hdr, tail_off, seg_len_out, NULL);

	return ret;
}

void *odp_packet_pull_tail(odp_packet_t pkt, uint32_t len)
{
	odp_packet_hdr_t *pkt_hdr = packet_hdr(pkt);
	seg_entry_t *last_seg     = seg_entry_last(pkt_hdr);

	ODP_ASSERT(odp_packet_has_ref(pkt) == 0);

	if (len > last_seg->len)
		return NULL;

	pull_tail(pkt_hdr, len);

	return packet_tail(pkt_hdr);
}

int odp_packet_trunc_tail(odp_packet_t *pkt, uint32_t len,
			  void **tail_ptr, uint32_t *tailroom)
{
	int last;
	uint32_t seg_len;
	seg_entry_t *last_seg;
	odp_packet_hdr_t *pkt_hdr = packet_hdr(*pkt);

	if (len > pkt_hdr->frame_len)
		return -1;

	ODP_ASSERT(odp_packet_has_ref(*pkt) == 0);

	last     = packet_last_seg(pkt_hdr);
	last_seg = seg_entry_last(pkt_hdr);
	seg_len  = last_seg->len;

	if (len < seg_len) {
		pull_tail(pkt_hdr, len);
	} else if (!CONFIG_PACKET_SEG_DISABLED) {
		int num = 0;
		uint32_t pull_len = 0;

		while (seg_len <= len) {
			pull_len = len - seg_len;
			num++;
			seg_len += packet_seg_len(pkt_hdr, last - num);
		}

		free_segments(pkt_hdr, num, len - pull_len, pull_len, 0);
	}

	if (tail_ptr)
		*tail_ptr = packet_tail(pkt_hdr);

	if (tailroom)
		*tailroom = pkt_hdr->tailroom;
	return 0;
}

void *odp_packet_offset(odp_packet_t pkt, uint32_t offset, uint32_t *len,
			odp_packet_seg_t *seg)
{
	int seg_idx;
	odp_packet_hdr_t *pkt_hdr = packet_hdr(pkt);
	void *addr = packet_map(pkt_hdr, offset, len, &seg_idx);

	if (addr != NULL && seg != NULL)
		*seg = _odp_packet_seg_from_ndx(seg_idx);

	return addr;
}

/*
 *
 * Meta-data
 * ********************************************************
 *
 */
uint32_t odp_packet_user_area_size(odp_packet_t pkt)
{
	pool_t *pool = pool_entry_from_hdl(odp_packet_pool(pkt));

	return pool->params.pkt.uarea_size;
}

void odp_packet_user_ptr_set(odp_packet_t pkt, const void *ctx)
{
	packet_hdr(pkt)->buf_hdr.buf_cctx = ctx;
}

int odp_packet_l2_offset_set(odp_packet_t pkt, uint32_t offset)
{
	odp_packet_hdr_t *pkt_hdr = packet_hdr(pkt);

	if (offset >= pkt_hdr->frame_len)
		return -1;

	packet_hdr_has_l2_set(pkt_hdr, 1);
	pkt_hdr->p.l2_offset = offset;
	return 0;
}

int odp_packet_l3_offset_set(odp_packet_t pkt, uint32_t offset)
{
	odp_packet_hdr_t *pkt_hdr = packet_hdr(pkt);

	if (offset >= pkt_hdr->frame_len)
		return -1;

	pkt_hdr->p.l3_offset = offset;
	return 0;
}

int odp_packet_l4_offset_set(odp_packet_t pkt, uint32_t offset)
{
	odp_packet_hdr_t *pkt_hdr = packet_hdr(pkt);

	if (offset >= pkt_hdr->frame_len)
		return -1;

	pkt_hdr->p.l4_offset = offset;
	return 0;
}

uint16_t odp_packet_ones_comp(odp_packet_t pkt, odp_packet_data_range_t *range)
{
	(void)pkt;
	range->length = 0;
	range->offset = 0;
	return 0;
}

void odp_packet_l3_chksum_insert(odp_packet_t pkt, int insert)
{
	odp_packet_hdr_t *pkt_hdr = packet_hdr(pkt);

	pkt_hdr->p.output_flags.l3_chksum_set = 1;
	pkt_hdr->p.output_flags.l3_chksum = insert;
}

void odp_packet_l4_chksum_insert(odp_packet_t pkt, int insert)
{
	odp_packet_hdr_t *pkt_hdr = packet_hdr(pkt);

	pkt_hdr->p.output_flags.l4_chksum_set = 1;
	pkt_hdr->p.output_flags.l4_chksum = insert;
}

odp_packet_chksum_status_t odp_packet_l3_chksum_status(odp_packet_t pkt)
{
	odp_packet_hdr_t *pkt_hdr = packet_hdr(pkt);

	if (!pkt_hdr->p.input_flags.l3_chksum_done)
		return ODP_PACKET_CHKSUM_UNKNOWN;

	if (pkt_hdr->p.error_flags.l3_chksum)
		return ODP_PACKET_CHKSUM_BAD;

	return ODP_PACKET_CHKSUM_OK;
}

odp_packet_chksum_status_t odp_packet_l4_chksum_status(odp_packet_t pkt)
{
	odp_packet_hdr_t *pkt_hdr = packet_hdr(pkt);

	if (!pkt_hdr->p.input_flags.l4_chksum_done)
		return ODP_PACKET_CHKSUM_UNKNOWN;

	if (pkt_hdr->p.error_flags.l4_chksum)
		return ODP_PACKET_CHKSUM_BAD;

	return ODP_PACKET_CHKSUM_OK;
}

void odp_packet_flow_hash_set(odp_packet_t pkt, uint32_t flow_hash)
{
	odp_packet_hdr_t *pkt_hdr = packet_hdr(pkt);

	packet_set_flow_hash(pkt_hdr, flow_hash);
}

void odp_packet_ts_set(odp_packet_t pkt, odp_time_t timestamp)
{
	odp_packet_hdr_t *pkt_hdr = packet_hdr(pkt);

	packet_set_ts(pkt_hdr, &timestamp);
}

/*
 *
 * Segment level
 * ********************************************************
 *
 */

void *odp_packet_seg_data(odp_packet_t pkt, odp_packet_seg_t seg)
{
	odp_packet_hdr_t *pkt_hdr = packet_hdr(pkt);

	if (odp_unlikely(_odp_packet_seg_to_ndx(seg) >=
			 pkt_hdr->buf_hdr.segcount))
		return NULL;

	return packet_seg_data(pkt_hdr, _odp_packet_seg_to_ndx(seg));
}

uint32_t odp_packet_seg_data_len(odp_packet_t pkt, odp_packet_seg_t seg)
{
	odp_packet_hdr_t *pkt_hdr = packet_hdr(pkt);

	if (odp_unlikely(_odp_packet_seg_to_ndx(seg) >=
			 pkt_hdr->buf_hdr.segcount))
		return 0;

	return packet_seg_len(pkt_hdr, _odp_packet_seg_to_ndx(seg));
}

/*
 *
 * Manipulation
 * ********************************************************
 *
 */

int odp_packet_add_data(odp_packet_t *pkt_ptr, uint32_t offset, uint32_t len)
{
	odp_packet_t pkt = *pkt_ptr;
	odp_packet_hdr_t *pkt_hdr = packet_hdr(pkt);
	uint32_t pktlen = pkt_hdr->frame_len;
	odp_packet_t newpkt;

	if (offset > pktlen)
		return -1;

	newpkt = odp_packet_alloc(pkt_hdr->buf_hdr.pool_hdl, pktlen + len);

	if (newpkt == ODP_PACKET_INVALID)
		return -1;

	if (odp_packet_copy_from_pkt(newpkt, 0, pkt, 0, offset) != 0 ||
	    odp_packet_copy_from_pkt(newpkt, offset + len, pkt, offset,
				     pktlen - offset) != 0) {
		odp_packet_free(newpkt);
		return -1;
	}

	_odp_packet_copy_md_to_packet(pkt, newpkt);
	odp_packet_free(pkt);
	*pkt_ptr = newpkt;

	return 1;
}

int odp_packet_rem_data(odp_packet_t *pkt_ptr, uint32_t offset, uint32_t len)
{
	odp_packet_t pkt = *pkt_ptr;
	odp_packet_hdr_t *pkt_hdr = packet_hdr(pkt);
	uint32_t pktlen = pkt_hdr->frame_len;
	odp_packet_t newpkt;

	if (offset > pktlen || offset + len > pktlen)
		return -1;

	newpkt = odp_packet_alloc(pkt_hdr->buf_hdr.pool_hdl, pktlen - len);

	if (newpkt == ODP_PACKET_INVALID)
		return -1;

	if (odp_packet_copy_from_pkt(newpkt, 0, pkt, 0, offset) != 0 ||
	    odp_packet_copy_from_pkt(newpkt, offset, pkt, offset + len,
				     pktlen - offset - len) != 0) {
		odp_packet_free(newpkt);
		return -1;
	}

	_odp_packet_copy_md_to_packet(pkt, newpkt);
	odp_packet_free(pkt);
	*pkt_ptr = newpkt;

	return 1;
}

int odp_packet_align(odp_packet_t *pkt, uint32_t offset, uint32_t len,
		     uint32_t align)
{
	int rc;
	uint32_t shift;
	uint32_t seglen = 0;  /* GCC */
	odp_packet_hdr_t *pkt_hdr = packet_hdr(*pkt);
	pool_t *pool = pkt_hdr->buf_hdr.pool_ptr;
	void *addr = packet_map(pkt_hdr, offset, &seglen, NULL);
	uint64_t uaddr = (uint64_t)(uintptr_t)addr;
	uint64_t misalign;

	if (align > ODP_CACHE_LINE_SIZE)
		return -1;

	ODP_ASSERT(odp_packet_has_ref(*pkt) == 0);

	if (seglen >= len) {
		misalign = align <= 1 ? 0 :
			ROUNDUP_ALIGN(uaddr, align) - uaddr;
		if (misalign == 0)
			return 0;
		shift = align - misalign;
	} else {
		if (len > pool->max_seg_len)
			return -1;
		shift  = len - seglen;
		uaddr -= shift;
		misalign = align <= 1 ? 0 :
			ROUNDUP_ALIGN(uaddr, align) - uaddr;
		if (misalign)
			shift += align - misalign;
	}

	rc = odp_packet_extend_head(pkt, shift, NULL, NULL);
	if (rc < 0)
		return rc;

	(void)odp_packet_move_data(*pkt, 0, shift,
				   _odp_packet_len(*pkt) - shift);

	(void)odp_packet_trunc_tail(pkt, shift, NULL, NULL);
	return 1;
}

int odp_packet_concat(odp_packet_t *dst, odp_packet_t src)
{
	odp_packet_hdr_t *dst_hdr = packet_hdr(*dst);
	odp_packet_hdr_t *src_hdr = packet_hdr(src);
	pool_t *dst_pool = dst_hdr->buf_hdr.pool_ptr;
	pool_t *src_pool = src_hdr->buf_hdr.pool_ptr;
	uint32_t dst_len = dst_hdr->frame_len;
	uint32_t src_len = src_hdr->frame_len;

	ODP_ASSERT(odp_packet_has_ref(*dst) == 0);

	/* Do a copy if packets are from different pools. */
	if (odp_unlikely(dst_pool != src_pool)) {
		if (odp_packet_extend_tail(dst, src_len, NULL, NULL) >= 0) {
			(void)odp_packet_copy_from_pkt(*dst, dst_len,
						       src, 0, src_len);
			odp_packet_free(src);

			/* Data was moved in memory */
			return 1;
		}

		return -1;
	}

	add_all_segs(dst_hdr, src_hdr);

	dst_hdr->frame_len = dst_len + src_len;
	dst_hdr->tailroom  = src_hdr->tailroom;

	/* Data was not moved in memory */
	return 0;
}

int odp_packet_split(odp_packet_t *pkt, uint32_t len, odp_packet_t *tail)
{
	uint32_t pktlen = _odp_packet_len(*pkt);

	if (len >= pktlen || tail == NULL)
		return -1;

	ODP_ASSERT(odp_packet_has_ref(*pkt) == 0);

	*tail = odp_packet_copy_part(*pkt, len, pktlen - len,
				     odp_packet_pool(*pkt));

	if (*tail == ODP_PACKET_INVALID)
		return -1;

	return odp_packet_trunc_tail(pkt, pktlen - len, NULL, NULL);
}

/*
 *
 * Copy
 * ********************************************************
 *
 */

odp_packet_t odp_packet_copy(odp_packet_t pkt, odp_pool_t pool)
{
	odp_packet_hdr_t *srchdr = packet_hdr(pkt);
	uint32_t pktlen = srchdr->frame_len;
	odp_packet_t newpkt = odp_packet_alloc(pool, pktlen);

	if (newpkt != ODP_PACKET_INVALID) {
		if (_odp_packet_copy_md_to_packet(pkt, newpkt) ||
		    odp_packet_copy_from_pkt(newpkt, 0, pkt, 0, pktlen)) {
			odp_packet_free(newpkt);
			newpkt = ODP_PACKET_INVALID;
		}
	}

	return newpkt;
}

odp_packet_t odp_packet_copy_part(odp_packet_t pkt, uint32_t offset,
				  uint32_t len, odp_pool_t pool)
{
	uint32_t pktlen = _odp_packet_len(pkt);
	odp_packet_t newpkt;

	if (offset >= pktlen || offset + len > pktlen)
		return ODP_PACKET_INVALID;

	newpkt = odp_packet_alloc(pool, len);
	if (newpkt != ODP_PACKET_INVALID)
		odp_packet_copy_from_pkt(newpkt, 0, pkt, offset, len);

	return newpkt;
}

int odp_packet_copy_from_pkt(odp_packet_t dst, uint32_t dst_offset,
			     odp_packet_t src, uint32_t src_offset,
			     uint32_t len)
{
	odp_packet_hdr_t *dst_hdr = packet_hdr(dst);
	odp_packet_hdr_t *src_hdr = packet_hdr(src);
	void *dst_map;
	void *src_map;
	uint32_t cpylen, minseg;
	uint32_t dst_seglen = 0; /* GCC */
	uint32_t src_seglen = 0; /* GCC */
	int overlap;

	if (dst_offset + len > dst_hdr->frame_len ||
	    src_offset + len > src_hdr->frame_len)
		return -1;

	overlap = (dst_hdr == src_hdr &&
		   ((dst_offset <= src_offset &&
		     dst_offset + len >= src_offset) ||
		    (src_offset <= dst_offset &&
		     src_offset + len >= dst_offset)));

	if (overlap && src_offset < dst_offset) {
		odp_packet_t temp =
			odp_packet_copy_part(src, src_offset, len,
					     odp_packet_pool(src));
		if (temp == ODP_PACKET_INVALID)
			return -1;
		odp_packet_copy_from_pkt(dst, dst_offset, temp, 0, len);
		odp_packet_free(temp);
		return 0;
	}

	while (len > 0) {
		dst_map = packet_map(dst_hdr, dst_offset, &dst_seglen, NULL);
		src_map = packet_map(src_hdr, src_offset, &src_seglen, NULL);

		minseg = dst_seglen > src_seglen ? src_seglen : dst_seglen;
		cpylen = len > minseg ? minseg : len;

		if (overlap)
			memmove(dst_map, src_map, cpylen);
		else
			memcpy(dst_map, src_map, cpylen);

		dst_offset += cpylen;
		src_offset += cpylen;
		len        -= cpylen;
	}

	return 0;
}

int odp_packet_copy_data(odp_packet_t pkt, uint32_t dst_offset,
			 uint32_t src_offset, uint32_t len)
{
	return odp_packet_copy_from_pkt(pkt, dst_offset,
					pkt, src_offset, len);
}

int odp_packet_move_data(odp_packet_t pkt, uint32_t dst_offset,
			 uint32_t src_offset, uint32_t len)
{
	return odp_packet_copy_from_pkt(pkt, dst_offset,
					pkt, src_offset, len);
}

int _odp_packet_set_data(odp_packet_t pkt, uint32_t offset,
			 uint8_t c, uint32_t len)
{
	void *mapaddr;
	uint32_t seglen = 0; /* GCC */
	uint32_t setlen;
	odp_packet_hdr_t *pkt_hdr = packet_hdr(pkt);

	if (offset + len > pkt_hdr->frame_len)
		return -1;

	while (len > 0) {
		mapaddr = packet_map(pkt_hdr, offset, &seglen, NULL);
		setlen = len > seglen ? seglen : len;
		memset(mapaddr, c, setlen);
		offset  += setlen;
		len     -= setlen;
	}

	return 0;
}

int _odp_packet_cmp_data(odp_packet_t pkt, uint32_t offset,
			 const void *s, uint32_t len)
{
	const uint8_t *ptr = s;
	void *mapaddr;
	uint32_t seglen = 0; /* GCC */
	uint32_t cmplen;
	int ret;
	odp_packet_hdr_t *pkt_hdr = packet_hdr(pkt);

	ODP_ASSERT(offset + len <= pkt_hdr->frame_len);

	while (len > 0) {
		mapaddr = packet_map(pkt_hdr, offset, &seglen, NULL);
		cmplen = len > seglen ? seglen : len;
		ret = memcmp(mapaddr, ptr, cmplen);
		if (ret != 0)
			return ret;
		offset  += cmplen;
		len     -= cmplen;
		ptr     += cmplen;
	}

	return 0;
}

/*
 *
 * Debugging
 * ********************************************************
 *
 */
void odp_packet_print(odp_packet_t pkt)
{
	odp_packet_seg_t seg;
	seg_entry_t *seg_entry;
	odp_packet_hdr_t *seg_hdr;
	uint8_t idx;
	int max_len = 1024;
	char str[max_len];
	int len = 0;
	int n = max_len - 1;
	odp_packet_hdr_t *hdr = packet_hdr(pkt);
	odp_buffer_t buf      = packet_to_buffer(pkt);

	len += snprintf(&str[len], n - len, "Packet ");
	len += odp_buffer_snprint(&str[len], n - len, buf);
	len += snprintf(&str[len], n - len, "  input_flags  0x%" PRIx64 "\n",
			hdr->p.input_flags.all);
	len += snprintf(&str[len], n - len, "  error_flags  0x%" PRIx32 "\n",
			hdr->p.error_flags.all);
	len += snprintf(&str[len], n - len,
			"  output_flags 0x%" PRIx32 "\n",
			hdr->p.output_flags.all);
	len += snprintf(&str[len], n - len,
			"  l2_offset    %" PRIu32 "\n", hdr->p.l2_offset);
	len += snprintf(&str[len], n - len,
			"  l3_offset    %" PRIu32 "\n", hdr->p.l3_offset);
	len += snprintf(&str[len], n - len,
			"  l4_offset    %" PRIu32 "\n", hdr->p.l4_offset);
	len += snprintf(&str[len], n - len,
			"  frame_len    %" PRIu32 "\n", hdr->frame_len);
	len += snprintf(&str[len], n - len,
			"  input        %" PRIu64 "\n",
			odp_pktio_to_u64(hdr->input));
	len += snprintf(&str[len], n - len,
			"  headroom     %" PRIu32 "\n",
			odp_packet_headroom(pkt));
	len += snprintf(&str[len], n - len,
			"  tailroom     %" PRIu32 "\n",
			odp_packet_tailroom(pkt));
	len += snprintf(&str[len], n - len,
			"  num_segs     %i\n", odp_packet_num_segs(pkt));

	seg_hdr = hdr;
	idx = 0;
	seg = odp_packet_first_seg(pkt);

	while (seg != ODP_PACKET_SEG_INVALID) {
		odp_buffer_hdr_t *buf_hdr;
		odp_packet_hdr_t *tmp_hdr;

		tmp_hdr = seg_hdr;
		seg_entry = seg_entry_next(&seg_hdr, &idx);
		buf_hdr = seg_entry->hdr;

		len += snprintf(&str[len], n - len,
				"    seg_len    %-4" PRIu32 "  seg_data %p ",
				odp_packet_seg_data_len(pkt, seg),
				odp_packet_seg_data(pkt, seg));
		len += snprintf(&str[len], n - len, "ref_cnt %u",
				buffer_ref(buf_hdr));
		if (seg_is_link(tmp_hdr)) {
			uint32_t ref;

			ref = buffer_ref(&tmp_hdr->buf_hdr);
			len += snprintf(&str[len], n - len, "L(%u)\n", ref);
		} else {
			len += snprintf(&str[len], n - len, "\n");
		}

		seg = odp_packet_next_seg(pkt, seg);
	}

	ODP_PRINT("%s\n", str);
}

void odp_packet_print_data(odp_packet_t pkt, uint32_t offset,
			   uint32_t byte_len)
{
	odp_packet_hdr_t *hdr = packet_hdr(pkt);
	uint32_t bytes_per_row = 16;
	int num_rows = (byte_len + bytes_per_row - 1) / bytes_per_row;
	int max_len = 256 + (3 * byte_len) + (3 * num_rows);
	char str[max_len];
	int len = 0;
	int n = max_len - 1;
	uint32_t data_len = odp_packet_len(pkt);
	pool_t *pool = hdr->buf_hdr.pool_ptr;
<<<<<<< HEAD

	len += snprintf(&str[len], n - len, "Packet\n------\n");
	len += snprintf(&str[len], n - len,
			"  pool index    %" PRIu32 "\n", pool->pool_idx);
	len += snprintf(&str[len], n - len,
			"  buf index     %" PRIu32 "\n",
			buf_hdr_to_index(&hdr->buf_hdr));
	len += snprintf(&str[len], n - len,
			"  segcount      %" PRIu16 "\n", hdr->buf_hdr.segcount);
	len += snprintf(&str[len], n - len,
			"  data len      %" PRIu32 "\n", data_len);
	len += snprintf(&str[len], n - len,
			"  data ptr      %p\n", odp_packet_data(pkt));
	len += snprintf(&str[len], n - len,
			"  print offset  %" PRIu32 "\n", offset);
	len += snprintf(&str[len], n - len,
			"  print length  %" PRIu32 "\n", byte_len);

	if (offset + byte_len > data_len) {
		len += snprintf(&str[len], n - len, " BAD OFFSET OR LEN\n");
		ODP_PRINT("%s\n", str);
		return;
	}

	while (byte_len) {
		uint32_t copy_len;
		uint8_t data[bytes_per_row];
		uint32_t i;

		if (byte_len > bytes_per_row)
			copy_len = bytes_per_row;
		else
			copy_len = byte_len;

=======

	len += snprintf(&str[len], n - len, "Packet\n------\n");
	len += snprintf(&str[len], n - len,
			"  pool index    %" PRIu32 "\n", pool->pool_idx);
	len += snprintf(&str[len], n - len,
			"  buf index     %" PRIu32 "\n", hdr->buf_hdr.index);
	len += snprintf(&str[len], n - len,
			"  segcount      %" PRIu16 "\n", hdr->buf_hdr.segcount);
	len += snprintf(&str[len], n - len,
			"  data len      %" PRIu32 "\n", data_len);
	len += snprintf(&str[len], n - len,
			"  data ptr      %p\n", odp_packet_data(pkt));
	len += snprintf(&str[len], n - len,
			"  print offset  %" PRIu32 "\n", offset);
	len += snprintf(&str[len], n - len,
			"  print length  %" PRIu32 "\n", byte_len);

	if (offset + byte_len > data_len) {
		len += snprintf(&str[len], n - len, " BAD OFFSET OR LEN\n");
		ODP_PRINT("%s\n", str);
		return;
	}

	while (byte_len) {
		uint32_t copy_len;
		uint8_t data[bytes_per_row];
		uint32_t i;

		if (byte_len > bytes_per_row)
			copy_len = bytes_per_row;
		else
			copy_len = byte_len;

>>>>>>> 257b08b3
		odp_packet_copy_to_mem(pkt, offset, copy_len, data);

		len += snprintf(&str[len], n - len, " ");

		for (i = 0; i < copy_len; i++)
			len += snprintf(&str[len], n - len, " %02x", data[i]);

		len += snprintf(&str[len], n - len, "\n");

		byte_len -= copy_len;
		offset   += copy_len;
	}

	ODP_PRINT("%s\n", str);
}

int odp_packet_is_valid(odp_packet_t pkt)
{
	if (odp_buffer_is_valid(packet_to_buffer(pkt)) == 0)
		return 0;

	if (odp_event_type(odp_packet_to_event(pkt)) != ODP_EVENT_PACKET)
		return 0;

	return 1;
}

/*
 *
 * Internal Use Routines
 * ********************************************************
 *
 */

int _odp_packet_copy_md_to_packet(odp_packet_t srcpkt, odp_packet_t dstpkt)
{
	odp_packet_hdr_t *srchdr = packet_hdr(srcpkt);
	odp_packet_hdr_t *dsthdr = packet_hdr(dstpkt);
<<<<<<< HEAD
	uint32_t src_size = odp_packet_user_area_size(srcpkt);
	uint32_t dst_size = odp_packet_user_area_size(dstpkt);
=======
	pool_t *src_pool = srchdr->buf_hdr.pool_ptr;
	pool_t *dst_pool = dsthdr->buf_hdr.pool_ptr;
	uint32_t src_uarea_size = src_pool->params.pkt.uarea_size;
	uint32_t dst_uarea_size = dst_pool->params.pkt.uarea_size;
>>>>>>> 257b08b3

	dsthdr->input = srchdr->input;
	dsthdr->dst_queue = srchdr->dst_queue;
	dsthdr->buf_hdr.buf_u64 = srchdr->buf_hdr.buf_u64;
	if (dsthdr->buf_hdr.uarea_addr != NULL &&
<<<<<<< HEAD
	    srchdr->buf_hdr.uarea_addr != NULL)
		memcpy(dsthdr->buf_hdr.uarea_addr,
		       srchdr->buf_hdr.uarea_addr,
		       dst_size <= src_size ? dst_size : src_size);
=======
	    srchdr->buf_hdr.uarea_addr != NULL) {
		memcpy(dsthdr->buf_hdr.uarea_addr, srchdr->buf_hdr.uarea_addr,
		       dst_uarea_size <= src_uarea_size ? dst_uarea_size :
		       src_uarea_size);
	}
>>>>>>> 257b08b3

	copy_packet_parser_metadata(srchdr, dsthdr);

	/* Metadata copied, but return indication of whether the packet
	 * user area was truncated in the process. Note this can only
	 * happen when copying between different pools.
	 */
<<<<<<< HEAD
	return dst_size < src_size;
=======
	return dst_uarea_size < src_uarea_size;
>>>>>>> 257b08b3
}

/** Parser helper function for Ethernet packets */
static inline uint16_t parse_eth(packet_parser_t *prs, const uint8_t **parseptr,
				 uint32_t *offset, uint32_t frame_len)
{
	uint16_t ethtype;
	const _odp_ethhdr_t *eth;
	uint16_t macaddr0, macaddr2, macaddr4;
	const _odp_vlanhdr_t *vlan;

	/* Detect jumbo frames */
	if (frame_len > _ODP_ETH_LEN_MAX)
		prs->input_flags.jumbo = 1;

	eth = (const _odp_ethhdr_t *)*parseptr;

	/* Handle Ethernet broadcast/multicast addresses */
<<<<<<< HEAD
	macaddr0 = odp_be_to_cpu_16(*((const uint16_t *)(const void *)eth));
=======
	macaddr0 = _odp_be_to_cpu_16(*((const uint16_t *)(const void *)eth));
>>>>>>> 257b08b3
	prs->input_flags.eth_mcast = (macaddr0 & 0x0100) == 0x0100;

	if (macaddr0 == 0xffff) {
		macaddr2 =
<<<<<<< HEAD
			odp_be_to_cpu_16(*((const uint16_t *)
					   (const void *)eth + 1));
		macaddr4 =
			odp_be_to_cpu_16(*((const uint16_t *)
					   (const void *)eth + 2));
=======
			_odp_be_to_cpu_16(*((const uint16_t *)
					    (const void *)eth + 1));
		macaddr4 =
			_odp_be_to_cpu_16(*((const uint16_t *)
					    (const void *)eth + 2));
>>>>>>> 257b08b3
		prs->input_flags.eth_bcast =
			(macaddr2 == 0xffff) && (macaddr4 == 0xffff);
	} else {
		prs->input_flags.eth_bcast = 0;
	}

	/* Get Ethertype */
<<<<<<< HEAD
	ethtype = odp_be_to_cpu_16(eth->type);
=======
	ethtype = _odp_be_to_cpu_16(eth->type);
>>>>>>> 257b08b3
	*offset += sizeof(*eth);
	*parseptr += sizeof(*eth);

	/* Check for SNAP vs. DIX */
	if (ethtype < _ODP_ETH_LEN_MAX) {
		prs->input_flags.snap = 1;
		if (ethtype > frame_len - *offset) {
			prs->error_flags.snap_len = 1;
			return 0;
		}
<<<<<<< HEAD
		ethtype = odp_be_to_cpu_16(*((const uint16_t *)(uintptr_t)
					     (parseptr + 6)));
=======
		ethtype = _odp_be_to_cpu_16(*((const uint16_t *)(uintptr_t)
					      (parseptr + 6)));
>>>>>>> 257b08b3
		*offset   += 8;
		*parseptr += 8;
	}

	/* Parse the VLAN header(s), if present */
	if (ethtype == _ODP_ETHTYPE_VLAN_OUTER) {
		prs->input_flags.vlan_qinq = 1;
		prs->input_flags.vlan = 1;

		vlan = (const _odp_vlanhdr_t *)*parseptr;
<<<<<<< HEAD
		ethtype = odp_be_to_cpu_16(vlan->type);
=======
		ethtype = _odp_be_to_cpu_16(vlan->type);
>>>>>>> 257b08b3
		*offset += sizeof(_odp_vlanhdr_t);
		*parseptr += sizeof(_odp_vlanhdr_t);
	}

	if (ethtype == _ODP_ETHTYPE_VLAN) {
		prs->input_flags.vlan = 1;
		vlan = (const _odp_vlanhdr_t *)*parseptr;
<<<<<<< HEAD
		ethtype = odp_be_to_cpu_16(vlan->type);
=======
		ethtype = _odp_be_to_cpu_16(vlan->type);
>>>>>>> 257b08b3
		*offset += sizeof(_odp_vlanhdr_t);
		*parseptr += sizeof(_odp_vlanhdr_t);
	}

	return ethtype;
}

/**
 * Parser helper function for IPv4
 */
static inline uint8_t parse_ipv4(packet_parser_t *prs, const uint8_t **parseptr,
				 uint32_t *offset, uint32_t frame_len)
{
	const _odp_ipv4hdr_t *ipv4 = (const _odp_ipv4hdr_t *)*parseptr;
	uint8_t ver = _ODP_IPV4HDR_VER(ipv4->ver_ihl);
	uint8_t ihl = _ODP_IPV4HDR_IHL(ipv4->ver_ihl);
	uint16_t frag_offset;
	uint32_t dstaddr = _odp_be_to_cpu_32(ipv4->dst_addr);
	uint32_t l3_len = _odp_be_to_cpu_16(ipv4->tot_len);

	if (odp_unlikely(ihl < _ODP_IPV4HDR_IHL_MIN) ||
	    odp_unlikely(ver != 4) ||
	    (l3_len > frame_len - *offset)) {
		prs->error_flags.ip_err = 1;
		return 0;
	}

	*offset   += ihl * 4;
	*parseptr += ihl * 4;

	if (odp_unlikely(ihl > _ODP_IPV4HDR_IHL_MIN))
		prs->input_flags.ipopt = 1;

	/* A packet is a fragment if:
	*  "more fragments" flag is set (all fragments except the last)
	*     OR
	*  "fragment offset" field is nonzero (all fragments except the first)
	*/
	frag_offset = _odp_be_to_cpu_16(ipv4->frag_offset);
	if (odp_unlikely(_ODP_IPV4HDR_IS_FRAGMENT(frag_offset)))
		prs->input_flags.ipfrag = 1;

	/* Handle IPv4 broadcast / multicast */
	prs->input_flags.ip_bcast = (dstaddr == 0xffffffff);
	prs->input_flags.ip_mcast = (dstaddr >> 28) == 0xd;

	return ipv4->proto;
}

/**
 * Parser helper function for IPv6
 */
static inline uint8_t parse_ipv6(packet_parser_t *prs, const uint8_t **parseptr,
				 uint32_t *offset, uint32_t frame_len,
				 uint32_t seg_len)
{
	const _odp_ipv6hdr_t *ipv6 = (const _odp_ipv6hdr_t *)*parseptr;
	const _odp_ipv6hdr_ext_t *ipv6ext;
	uint32_t dstaddr0 = _odp_be_to_cpu_32(ipv6->dst_addr.u8[0]);
	uint32_t l3_len = _odp_be_to_cpu_16(ipv6->payload_len) +
			  _ODP_IPV6HDR_LEN;

	/* Basic sanity checks on IPv6 header */
	if ((_odp_be_to_cpu_32(ipv6->ver_tc_flow) >> 28) != 6 ||
	    l3_len > frame_len - *offset) {
		prs->error_flags.ip_err = 1;
		return 0;
	}

	/* IPv6 broadcast / multicast flags */
	prs->input_flags.ip_mcast = (dstaddr0 & 0xff000000) == 0xff000000;
	prs->input_flags.ip_bcast = 0;

	/* Skip past IPv6 header */
	*offset   += sizeof(_odp_ipv6hdr_t);
	*parseptr += sizeof(_odp_ipv6hdr_t);

	/* Skip past any IPv6 extension headers */
	if (ipv6->next_hdr == _ODP_IPPROTO_HOPOPTS ||
	    ipv6->next_hdr == _ODP_IPPROTO_ROUTE) {
		prs->input_flags.ipopt = 1;

		do  {
			ipv6ext    = (const _odp_ipv6hdr_ext_t *)*parseptr;
			uint16_t extlen = 8 + ipv6ext->ext_len * 8;

			*offset   += extlen;
			*parseptr += extlen;
		} while ((ipv6ext->next_hdr == _ODP_IPPROTO_HOPOPTS ||
			  ipv6ext->next_hdr == _ODP_IPPROTO_ROUTE) &&
			 *offset < seg_len);

		if (*offset >= prs->l3_offset +
		    _odp_be_to_cpu_16(ipv6->payload_len)) {
			prs->error_flags.ip_err = 1;
			return 0;
		}

		if (ipv6ext->next_hdr == _ODP_IPPROTO_FRAG)
			prs->input_flags.ipfrag = 1;

		return ipv6ext->next_hdr;
	}

	if (odp_unlikely(ipv6->next_hdr == _ODP_IPPROTO_FRAG)) {
		prs->input_flags.ipopt = 1;
		prs->input_flags.ipfrag = 1;
	}

	return ipv6->next_hdr;
}

/**
 * Parser helper function for TCP
 */
static inline void parse_tcp(packet_parser_t *prs,
			     const uint8_t **parseptr, uint32_t *offset)
{
	const _odp_tcphdr_t *tcp = (const _odp_tcphdr_t *)*parseptr;

	if (tcp->hl < sizeof(_odp_tcphdr_t) / sizeof(uint32_t))
		prs->error_flags.tcp_err = 1;
	else if ((uint32_t)tcp->hl * 4 > sizeof(_odp_tcphdr_t))
		prs->input_flags.tcpopt = 1;

	if (offset)
		*offset   += (uint32_t)tcp->hl * 4;
	*parseptr += (uint32_t)tcp->hl * 4;
}

/**
 * Parser helper function for UDP
 */
static inline void parse_udp(packet_parser_t *prs,
			     const uint8_t **parseptr, uint32_t *offset)
{
	const _odp_udphdr_t *udp = (const _odp_udphdr_t *)*parseptr;
	uint32_t udplen = _odp_be_to_cpu_16(udp->length);

	if (odp_unlikely(udplen < sizeof(_odp_udphdr_t)))
		prs->error_flags.udp_err = 1;

	if (_odp_cpu_to_be_16(_ODP_UDP_IPSEC_PORT) == udp->dst_port &&
	    udplen > 4) {
		uint32_t val;

		memcpy(&val, udp + 1, 4);
		if (val != 0) {
			prs->input_flags.ipsec = 1;
			prs->input_flags.ipsec_udp = 1;
		}
	}

	if (offset)
		*offset   += sizeof(_odp_udphdr_t);
	*parseptr += sizeof(_odp_udphdr_t);
}

static inline
int packet_parse_common_l3_l4(packet_parser_t *prs, const uint8_t *parseptr,
			      uint32_t offset,
			      uint32_t frame_len, uint32_t seg_len,
<<<<<<< HEAD
			      odp_pktio_parser_layer_t layer,
			      uint16_t ethtype)
{
	uint8_t  ip_proto;

	if (layer <= ODP_PKTIO_PARSER_LAYER_L2)
=======
			      int layer, uint16_t ethtype)
{
	uint8_t  ip_proto;

	prs->l3_offset = offset;

	if (layer <= ODP_PROTO_LAYER_L2)
>>>>>>> 257b08b3
		return prs->error_flags.all != 0;

	/* Set l3 flag only for known ethtypes */
	prs->input_flags.l3 = 1;

	/* Parse Layer 3 headers */
	switch (ethtype) {
	case _ODP_ETHTYPE_IPV4:
		prs->input_flags.ipv4 = 1;
		ip_proto = parse_ipv4(prs, &parseptr, &offset, frame_len);
		prs->l4_offset = offset;
		break;

	case _ODP_ETHTYPE_IPV6:
		prs->input_flags.ipv6 = 1;
		ip_proto = parse_ipv6(prs, &parseptr, &offset, frame_len,
				      seg_len);
		prs->l4_offset = offset;
		break;

	case _ODP_ETHTYPE_ARP:
		prs->input_flags.arp = 1;
		ip_proto = 255;  /* Reserved invalid by IANA */
		break;

	default:
		prs->input_flags.l3 = 0;
		ip_proto = 255;  /* Reserved invalid by IANA */
	}

	if (layer == ODP_PROTO_LAYER_L3)
		return prs->error_flags.all != 0;

	/* Set l4 flag only for known ip_proto */
	prs->input_flags.l4 = 1;

	/* Parse Layer 4 headers */
	switch (ip_proto) {
	case _ODP_IPPROTO_ICMPV4:
	/* Fall through */

	case _ODP_IPPROTO_ICMPV6:
		prs->input_flags.icmp = 1;
		break;

	case _ODP_IPPROTO_IPIP:
		/* Do nothing */
		break;

	case _ODP_IPPROTO_TCP:
		if (odp_unlikely(offset + _ODP_TCPHDR_LEN > seg_len))
			return -1;
		prs->input_flags.tcp = 1;
		parse_tcp(prs, &parseptr, NULL);
		break;

	case _ODP_IPPROTO_UDP:
		if (odp_unlikely(offset + _ODP_UDPHDR_LEN > seg_len))
			return -1;
		prs->input_flags.udp = 1;
		parse_udp(prs, &parseptr, NULL);
		break;

	case _ODP_IPPROTO_AH:
		prs->input_flags.ipsec = 1;
		prs->input_flags.ipsec_ah = 1;
		break;

	case _ODP_IPPROTO_ESP:
		prs->input_flags.ipsec = 1;
		prs->input_flags.ipsec_esp = 1;
		break;

	case _ODP_IPPROTO_SCTP:
		prs->input_flags.sctp = 1;
		break;

	default:
		prs->input_flags.l4 = 0;
		break;
	}

	return prs->error_flags.all != 0;
}

/**
 * Parse common packet headers up to given layer
 *
 * The function expects at least PACKET_PARSE_SEG_LEN bytes of data to be
 * available from the ptr.
 */
int packet_parse_common(packet_parser_t *prs, const uint8_t *ptr,
			uint32_t frame_len, uint32_t seg_len,
<<<<<<< HEAD
			odp_pktio_parser_layer_t layer)
=======
			int layer)
>>>>>>> 257b08b3
{
	uint32_t offset;
	uint16_t ethtype;
	const uint8_t *parseptr;

	parseptr = ptr;
	offset = 0;

<<<<<<< HEAD
	if (layer == ODP_PKTIO_PARSER_LAYER_NONE)
=======
	if (layer == ODP_PROTO_LAYER_NONE)
>>>>>>> 257b08b3
		return 0;

	/* Assume valid L2 header, no CRC/FCS check in SW */
	prs->l2_offset = offset;
	prs->input_flags.l2 = 1;
	/* We only support Ethernet for now */
	prs->input_flags.eth = 1;

	ethtype = parse_eth(prs, &parseptr, &offset, frame_len);

	return packet_parse_common_l3_l4(prs, parseptr, offset, frame_len,
					 seg_len, layer, ethtype);
}

/**
 * Simple packet parser
 */
int packet_parse_layer(odp_packet_hdr_t *pkt_hdr,
		       odp_proto_layer_t layer)
{
	uint32_t seg_len = packet_first_seg_len(pkt_hdr);
	void *base = packet_data(pkt_hdr);

	return packet_parse_common(&pkt_hdr->p, base, pkt_hdr->frame_len,
				   seg_len, layer);
}

int packet_parse_l3_l4(odp_packet_hdr_t *pkt_hdr,
<<<<<<< HEAD
		       odp_pktio_parser_layer_t layer,
=======
		       odp_proto_layer_t layer,
>>>>>>> 257b08b3
		       uint32_t l3_offset,
		       uint16_t ethtype)
{
	uint32_t seg_len = 0;
	void *base = packet_map(pkt_hdr, l3_offset, &seg_len, NULL);

	if (seg_len == 0)
		return -1;

	return packet_parse_common_l3_l4(&pkt_hdr->p, base, l3_offset,
					 pkt_hdr->frame_len, seg_len,
					 layer, ethtype);
}

<<<<<<< HEAD
=======
int odp_packet_parse(odp_packet_t pkt, uint32_t offset,
		     const odp_packet_parse_param_t *param)
{
	odp_packet_hdr_t *pkt_hdr = packet_hdr(pkt);
	void *data;
	uint32_t seg_len;
	uint32_t packet_len = pkt_hdr->frame_len;
	odp_proto_t proto = param->proto;
	odp_proto_layer_t layer = param->last_layer;
	int ret;
	uint16_t ethtype;

	if (proto == ODP_PROTO_NONE || layer == ODP_PROTO_LAYER_NONE)
		return -1;

	data = packet_map(pkt_hdr, offset, &seg_len, NULL);

	if (data == NULL)
		return -1;

	packet_parse_reset(pkt_hdr);

	if (proto == ODP_PROTO_ETH) {
		ret = packet_parse_common(&pkt_hdr->p, data, packet_len,
					  seg_len, layer);

		if (ret)
			return -1;
	} else {
		if (proto == ODP_PROTO_IPV4)
			ethtype = _ODP_ETHTYPE_IPV4;
		else
			ethtype = _ODP_ETHTYPE_IPV6;

		ret = packet_parse_common_l3_l4(&pkt_hdr->p, data, offset,
						packet_len, seg_len,
						layer, ethtype);

		if (ret)
			return -1;
	}

	return 0;
}

int odp_packet_parse_multi(const odp_packet_t pkt[], const uint32_t offset[],
			   int num, const odp_packet_parse_param_t *param)
{
	int i;

	for (i = 0; i < num; i++)
		if (odp_packet_parse(pkt[i], offset[i], param))
			return i;

	return num;
}

>>>>>>> 257b08b3
uint64_t odp_packet_to_u64(odp_packet_t hdl)
{
	return _odp_pri(hdl);
}

uint64_t odp_packet_seg_to_u64(odp_packet_seg_t hdl)
{
	return _odp_pri(hdl);
}

odp_packet_t odp_packet_ref_static(odp_packet_t pkt)
{
	odp_packet_hdr_t *pkt_hdr = packet_hdr(pkt);

	packet_ref_inc(pkt_hdr);

	return pkt;
}

odp_packet_t odp_packet_ref(odp_packet_t pkt, uint32_t offset)
{
	odp_packet_t ref;
	odp_packet_hdr_t *link_hdr;
	odp_packet_hdr_t *next_hdr;
	odp_packet_hdr_t *pkt_hdr = packet_hdr(pkt);
	odp_packet_hdr_t *hdr = pkt_hdr;
	seg_entry_t *seg;
	uint32_t seg_idx = 0;
	uint8_t idx = 0;
	uint32_t seg_offset = 0;
	int i, num_copy, segcount;
	uint32_t len;

	if (offset >= pkt_hdr->frame_len) {
		ODP_DBG("offset too large\n");
		return ODP_PACKET_INVALID;
	}

	/* Allocate link segment */
	if (packet_alloc(pkt_hdr->buf_hdr.pool_ptr, 0, 1, 1, &ref) != 1) {
		ODP_DBG("segment alloc failed\n");
		return ODP_PACKET_INVALID;
	}

	link_hdr = packet_hdr(ref);

	seg_entry_find_offset(&hdr, &idx, &seg_offset, &seg_idx, offset);
	num_copy = hdr->buf_hdr.num_seg - idx;
	segcount = pkt_hdr->buf_hdr.segcount;

	/* In addition to segments, update reference count of
	 * an existing link header. */
	if (seg_is_link(hdr))
		buffer_ref_inc((odp_buffer_hdr_t *)hdr);

	seg = seg_entry_next(&hdr, &idx);
	link_hdr->buf_hdr.num_seg = 1;
	link_hdr->buf_hdr.seg[0].hdr  = seg->hdr;
	link_hdr->buf_hdr.seg[0].data = seg->data + seg_offset;
	link_hdr->buf_hdr.seg[0].len  = seg->len  - seg_offset;
	buffer_ref_inc(seg->hdr);

	/* The 'CONFIG_PACKET_SEGS_PER_HDR > 1' condition is required to fix an
	 * invalid error ('array subscript is above array bounds') thrown by
	 * gcc (5.4.0). */
	for (i = 1; CONFIG_PACKET_SEGS_PER_HDR > 1 && i < num_copy; i++) {
		/* Update link header reference count */
		if (idx == 0 && seg_is_link(hdr))
			buffer_ref_inc((odp_buffer_hdr_t *)hdr);

		seg = seg_entry_next(&hdr, &idx);

		link_hdr->buf_hdr.num_seg++;
		link_hdr->buf_hdr.seg[i].hdr  = seg->hdr;
		link_hdr->buf_hdr.seg[i].data = seg->data;
		link_hdr->buf_hdr.seg[i].len  = seg->len;
		buffer_ref_inc(seg->hdr);
	}

	next_hdr = hdr;

	/* Increment ref count for remaining segments */
	for (i = seg_idx + num_copy; i < segcount; i++) {
		/* Update link header reference count */
		if (idx == 0 && seg_is_link(hdr))
			buffer_ref_inc((odp_buffer_hdr_t *)hdr);

		seg = seg_entry_next(&hdr, &idx);
		buffer_ref_inc(seg->hdr);
	}

	len = pkt_hdr->frame_len - offset;
	link_hdr->buf_hdr.next_seg  = next_hdr;
	link_hdr->buf_hdr.last_seg  = pkt_hdr->buf_hdr.last_seg;
	link_hdr->buf_hdr.segcount  = segcount - seg_idx;
	link_hdr->frame_len         = len;
	link_hdr->tailroom          = pkt_hdr->tailroom;

	/* Link header does not have headroom, it just points to other
	 * buffers. Zero length headroom ensures that head of the other buffer
	 * is not pushed through a reference. */
	link_hdr->headroom          = 0;

	return ref;

}

odp_packet_t odp_packet_ref_pkt(odp_packet_t pkt, uint32_t offset,
				odp_packet_t hdr)
{
	odp_packet_t ref;
	int ret;

	ref = odp_packet_ref(pkt, offset);

	if (ref == ODP_PACKET_INVALID) {
		ODP_DBG("reference create failed\n");
		return ODP_PACKET_INVALID;
	}

	ret = odp_packet_concat(&hdr, ref);

	if (ret < 0) {
		ODP_DBG("concat failed\n");
		odp_packet_free(ref);
		return ODP_PACKET_INVALID;
	}

	return hdr;
}

int odp_packet_has_ref(odp_packet_t pkt)
{
	odp_buffer_hdr_t *buf_hdr;
	seg_entry_t *seg;
	int i;
	uint32_t ref_cnt;
	odp_packet_hdr_t *pkt_hdr = packet_hdr(pkt);
	int seg_count = pkt_hdr->buf_hdr.segcount;
	odp_packet_hdr_t *hdr = pkt_hdr;
	uint8_t idx = 0;

	for (i = 0; i < seg_count; i++) {
		seg = seg_entry_next(&hdr, &idx);
		buf_hdr = seg->hdr;
		ref_cnt = buffer_ref(buf_hdr);

		if (is_multi_ref(ref_cnt))
			return 1;
	}

	return 0;
<<<<<<< HEAD
}

/* Include non-inlined versions of API functions */
#if ODP_ABI_COMPAT == 1
#include <odp/api/plat/packet_inlines_api.h>
#endif
=======
}
>>>>>>> 257b08b3
<|MERGE_RESOLUTION|>--- conflicted
+++ resolved
@@ -41,12 +41,9 @@
 	.segcount       = offsetof(odp_packet_hdr_t, buf_hdr.segcount),
 	.user_ptr       = offsetof(odp_packet_hdr_t, buf_hdr.buf_ctx),
 	.user_area      = offsetof(odp_packet_hdr_t, buf_hdr.uarea_addr),
-<<<<<<< HEAD
-=======
 	.l2_offset      = offsetof(odp_packet_hdr_t, p.l2_offset),
 	.l3_offset      = offsetof(odp_packet_hdr_t, p.l3_offset),
 	.l4_offset      = offsetof(odp_packet_hdr_t, p.l4_offset),
->>>>>>> 257b08b3
 	.flow_hash      = offsetof(odp_packet_hdr_t, flow_hash),
 	.timestamp      = offsetof(odp_packet_hdr_t, timestamp),
 	.input_flags    = offsetof(odp_packet_hdr_t, p.input_flags)
@@ -1272,12 +1269,6 @@
  * ********************************************************
  *
  */
-uint32_t odp_packet_user_area_size(odp_packet_t pkt)
-{
-	pool_t *pool = pool_entry_from_hdl(odp_packet_pool(pkt));
-
-	return pool->params.pkt.uarea_size;
-}
 
 void odp_packet_user_ptr_set(odp_packet_t pkt, const void *ctx)
 {
@@ -1423,12 +1414,13 @@
 	odp_packet_t pkt = *pkt_ptr;
 	odp_packet_hdr_t *pkt_hdr = packet_hdr(pkt);
 	uint32_t pktlen = pkt_hdr->frame_len;
+	pool_t *pool = pkt_hdr->buf_hdr.pool_ptr;
 	odp_packet_t newpkt;
 
 	if (offset > pktlen)
 		return -1;
 
-	newpkt = odp_packet_alloc(pkt_hdr->buf_hdr.pool_hdl, pktlen + len);
+	newpkt = odp_packet_alloc(pool->pool_hdl, pktlen + len);
 
 	if (newpkt == ODP_PACKET_INVALID)
 		return -1;
@@ -1452,12 +1444,13 @@
 	odp_packet_t pkt = *pkt_ptr;
 	odp_packet_hdr_t *pkt_hdr = packet_hdr(pkt);
 	uint32_t pktlen = pkt_hdr->frame_len;
+	pool_t *pool = pkt_hdr->buf_hdr.pool_ptr;
 	odp_packet_t newpkt;
 
 	if (offset > pktlen || offset + len > pktlen)
 		return -1;
 
-	newpkt = odp_packet_alloc(pkt_hdr->buf_hdr.pool_hdl, pktlen - len);
+	newpkt = odp_packet_alloc(pool->pool_hdl, pktlen - len);
 
 	if (newpkt == ODP_PACKET_INVALID)
 		return -1;
@@ -1822,7 +1815,6 @@
 	int n = max_len - 1;
 	uint32_t data_len = odp_packet_len(pkt);
 	pool_t *pool = hdr->buf_hdr.pool_ptr;
-<<<<<<< HEAD
 
 	len += snprintf(&str[len], n - len, "Packet\n------\n");
 	len += snprintf(&str[len], n - len,
@@ -1857,41 +1849,6 @@
 		else
 			copy_len = byte_len;
 
-=======
-
-	len += snprintf(&str[len], n - len, "Packet\n------\n");
-	len += snprintf(&str[len], n - len,
-			"  pool index    %" PRIu32 "\n", pool->pool_idx);
-	len += snprintf(&str[len], n - len,
-			"  buf index     %" PRIu32 "\n", hdr->buf_hdr.index);
-	len += snprintf(&str[len], n - len,
-			"  segcount      %" PRIu16 "\n", hdr->buf_hdr.segcount);
-	len += snprintf(&str[len], n - len,
-			"  data len      %" PRIu32 "\n", data_len);
-	len += snprintf(&str[len], n - len,
-			"  data ptr      %p\n", odp_packet_data(pkt));
-	len += snprintf(&str[len], n - len,
-			"  print offset  %" PRIu32 "\n", offset);
-	len += snprintf(&str[len], n - len,
-			"  print length  %" PRIu32 "\n", byte_len);
-
-	if (offset + byte_len > data_len) {
-		len += snprintf(&str[len], n - len, " BAD OFFSET OR LEN\n");
-		ODP_PRINT("%s\n", str);
-		return;
-	}
-
-	while (byte_len) {
-		uint32_t copy_len;
-		uint8_t data[bytes_per_row];
-		uint32_t i;
-
-		if (byte_len > bytes_per_row)
-			copy_len = bytes_per_row;
-		else
-			copy_len = byte_len;
-
->>>>>>> 257b08b3
 		odp_packet_copy_to_mem(pkt, offset, copy_len, data);
 
 		len += snprintf(&str[len], n - len, " ");
@@ -1930,32 +1887,20 @@
 {
 	odp_packet_hdr_t *srchdr = packet_hdr(srcpkt);
 	odp_packet_hdr_t *dsthdr = packet_hdr(dstpkt);
-<<<<<<< HEAD
-	uint32_t src_size = odp_packet_user_area_size(srcpkt);
-	uint32_t dst_size = odp_packet_user_area_size(dstpkt);
-=======
 	pool_t *src_pool = srchdr->buf_hdr.pool_ptr;
 	pool_t *dst_pool = dsthdr->buf_hdr.pool_ptr;
 	uint32_t src_uarea_size = src_pool->params.pkt.uarea_size;
 	uint32_t dst_uarea_size = dst_pool->params.pkt.uarea_size;
->>>>>>> 257b08b3
 
 	dsthdr->input = srchdr->input;
 	dsthdr->dst_queue = srchdr->dst_queue;
 	dsthdr->buf_hdr.buf_u64 = srchdr->buf_hdr.buf_u64;
 	if (dsthdr->buf_hdr.uarea_addr != NULL &&
-<<<<<<< HEAD
-	    srchdr->buf_hdr.uarea_addr != NULL)
-		memcpy(dsthdr->buf_hdr.uarea_addr,
-		       srchdr->buf_hdr.uarea_addr,
-		       dst_size <= src_size ? dst_size : src_size);
-=======
 	    srchdr->buf_hdr.uarea_addr != NULL) {
 		memcpy(dsthdr->buf_hdr.uarea_addr, srchdr->buf_hdr.uarea_addr,
 		       dst_uarea_size <= src_uarea_size ? dst_uarea_size :
 		       src_uarea_size);
 	}
->>>>>>> 257b08b3
 
 	copy_packet_parser_metadata(srchdr, dsthdr);
 
@@ -1963,11 +1908,7 @@
 	 * user area was truncated in the process. Note this can only
 	 * happen when copying between different pools.
 	 */
-<<<<<<< HEAD
-	return dst_size < src_size;
-=======
 	return dst_uarea_size < src_uarea_size;
->>>>>>> 257b08b3
 }
 
 /** Parser helper function for Ethernet packets */
@@ -1986,28 +1927,16 @@
 	eth = (const _odp_ethhdr_t *)*parseptr;
 
 	/* Handle Ethernet broadcast/multicast addresses */
-<<<<<<< HEAD
-	macaddr0 = odp_be_to_cpu_16(*((const uint16_t *)(const void *)eth));
-=======
 	macaddr0 = _odp_be_to_cpu_16(*((const uint16_t *)(const void *)eth));
->>>>>>> 257b08b3
 	prs->input_flags.eth_mcast = (macaddr0 & 0x0100) == 0x0100;
 
 	if (macaddr0 == 0xffff) {
 		macaddr2 =
-<<<<<<< HEAD
-			odp_be_to_cpu_16(*((const uint16_t *)
-					   (const void *)eth + 1));
-		macaddr4 =
-			odp_be_to_cpu_16(*((const uint16_t *)
-					   (const void *)eth + 2));
-=======
 			_odp_be_to_cpu_16(*((const uint16_t *)
 					    (const void *)eth + 1));
 		macaddr4 =
 			_odp_be_to_cpu_16(*((const uint16_t *)
 					    (const void *)eth + 2));
->>>>>>> 257b08b3
 		prs->input_flags.eth_bcast =
 			(macaddr2 == 0xffff) && (macaddr4 == 0xffff);
 	} else {
@@ -2015,11 +1944,7 @@
 	}
 
 	/* Get Ethertype */
-<<<<<<< HEAD
-	ethtype = odp_be_to_cpu_16(eth->type);
-=======
 	ethtype = _odp_be_to_cpu_16(eth->type);
->>>>>>> 257b08b3
 	*offset += sizeof(*eth);
 	*parseptr += sizeof(*eth);
 
@@ -2030,13 +1955,8 @@
 			prs->error_flags.snap_len = 1;
 			return 0;
 		}
-<<<<<<< HEAD
-		ethtype = odp_be_to_cpu_16(*((const uint16_t *)(uintptr_t)
-					     (parseptr + 6)));
-=======
 		ethtype = _odp_be_to_cpu_16(*((const uint16_t *)(uintptr_t)
 					      (parseptr + 6)));
->>>>>>> 257b08b3
 		*offset   += 8;
 		*parseptr += 8;
 	}
@@ -2047,11 +1967,7 @@
 		prs->input_flags.vlan = 1;
 
 		vlan = (const _odp_vlanhdr_t *)*parseptr;
-<<<<<<< HEAD
-		ethtype = odp_be_to_cpu_16(vlan->type);
-=======
 		ethtype = _odp_be_to_cpu_16(vlan->type);
->>>>>>> 257b08b3
 		*offset += sizeof(_odp_vlanhdr_t);
 		*parseptr += sizeof(_odp_vlanhdr_t);
 	}
@@ -2059,11 +1975,7 @@
 	if (ethtype == _ODP_ETHTYPE_VLAN) {
 		prs->input_flags.vlan = 1;
 		vlan = (const _odp_vlanhdr_t *)*parseptr;
-<<<<<<< HEAD
-		ethtype = odp_be_to_cpu_16(vlan->type);
-=======
 		ethtype = _odp_be_to_cpu_16(vlan->type);
->>>>>>> 257b08b3
 		*offset += sizeof(_odp_vlanhdr_t);
 		*parseptr += sizeof(_odp_vlanhdr_t);
 	}
@@ -2226,22 +2138,13 @@
 int packet_parse_common_l3_l4(packet_parser_t *prs, const uint8_t *parseptr,
 			      uint32_t offset,
 			      uint32_t frame_len, uint32_t seg_len,
-<<<<<<< HEAD
-			      odp_pktio_parser_layer_t layer,
-			      uint16_t ethtype)
+			      int layer, uint16_t ethtype)
 {
 	uint8_t  ip_proto;
 
-	if (layer <= ODP_PKTIO_PARSER_LAYER_L2)
-=======
-			      int layer, uint16_t ethtype)
-{
-	uint8_t  ip_proto;
-
 	prs->l3_offset = offset;
 
 	if (layer <= ODP_PROTO_LAYER_L2)
->>>>>>> 257b08b3
 		return prs->error_flags.all != 0;
 
 	/* Set l3 flag only for known ethtypes */
@@ -2335,11 +2238,7 @@
  */
 int packet_parse_common(packet_parser_t *prs, const uint8_t *ptr,
 			uint32_t frame_len, uint32_t seg_len,
-<<<<<<< HEAD
-			odp_pktio_parser_layer_t layer)
-=======
 			int layer)
->>>>>>> 257b08b3
 {
 	uint32_t offset;
 	uint16_t ethtype;
@@ -2348,11 +2247,7 @@
 	parseptr = ptr;
 	offset = 0;
 
-<<<<<<< HEAD
-	if (layer == ODP_PKTIO_PARSER_LAYER_NONE)
-=======
 	if (layer == ODP_PROTO_LAYER_NONE)
->>>>>>> 257b08b3
 		return 0;
 
 	/* Assume valid L2 header, no CRC/FCS check in SW */
@@ -2381,11 +2276,7 @@
 }
 
 int packet_parse_l3_l4(odp_packet_hdr_t *pkt_hdr,
-<<<<<<< HEAD
-		       odp_pktio_parser_layer_t layer,
-=======
 		       odp_proto_layer_t layer,
->>>>>>> 257b08b3
 		       uint32_t l3_offset,
 		       uint16_t ethtype)
 {
@@ -2400,8 +2291,6 @@
 					 layer, ethtype);
 }
 
-<<<<<<< HEAD
-=======
 int odp_packet_parse(odp_packet_t pkt, uint32_t offset,
 		     const odp_packet_parse_param_t *param)
 {
@@ -2459,7 +2348,6 @@
 	return num;
 }
 
->>>>>>> 257b08b3
 uint64_t odp_packet_to_u64(odp_packet_t hdl)
 {
 	return _odp_pri(hdl);
@@ -2612,13 +2500,4 @@
 	}
 
 	return 0;
-<<<<<<< HEAD
-}
-
-/* Include non-inlined versions of API functions */
-#if ODP_ABI_COMPAT == 1
-#include <odp/api/plat/packet_inlines_api.h>
-#endif
-=======
-}
->>>>>>> 257b08b3
+}