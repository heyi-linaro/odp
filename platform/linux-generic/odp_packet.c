/* Copyright (c) 2013, Linaro Limited
 * All rights reserved.
 *
 * SPDX-License-Identifier:     BSD-3-Clause
 */

#include "config.h"

#include <odp/api/plat/packet_inlines.h>
#include <odp/api/packet.h>
#include <odp_packet_internal.h>
#include <odp_debug_internal.h>
#include <odp/api/hints.h>
#include <odp/api/byteorder.h>

#include <protocols/eth.h>
#include <protocols/ip.h>
#include <protocols/tcp.h>
#include <protocols/udp.h>

#include <errno.h>
#include <string.h>
#include <stdio.h>
#include <inttypes.h>

/* Initial packet segment data length */
#define BASE_LEN  CONFIG_PACKET_MAX_SEG_LEN

#include <odp/visibility_begin.h>

/* Fill in packet header field offsets for inline functions */
const _odp_packet_inline_offset_t _odp_packet_inline ODP_ALIGNED_CACHE = {
	.data           = offsetof(odp_packet_hdr_t, buf_hdr.seg[0].data),
	.seg_len        = offsetof(odp_packet_hdr_t, buf_hdr.seg[0].len),
	.frame_len      = offsetof(odp_packet_hdr_t, frame_len),
	.headroom       = offsetof(odp_packet_hdr_t, headroom),
	.tailroom       = offsetof(odp_packet_hdr_t, tailroom),
	.pool           = offsetof(odp_packet_hdr_t, buf_hdr.pool_hdl),
	.input          = offsetof(odp_packet_hdr_t, input),
	.segcount       = offsetof(odp_packet_hdr_t, buf_hdr.segcount),
	.user_ptr       = offsetof(odp_packet_hdr_t, buf_hdr.buf_ctx),
	.user_area      = offsetof(odp_packet_hdr_t, buf_hdr.uarea_addr),
	.user_area_size = offsetof(odp_packet_hdr_t, buf_hdr.uarea_size),
	.flow_hash      = offsetof(odp_packet_hdr_t, flow_hash),
	.timestamp      = offsetof(odp_packet_hdr_t, timestamp),
	.input_flags    = offsetof(odp_packet_hdr_t, p.input_flags)

};

#include <odp/visibility_end.h>

static inline odp_packet_hdr_t *packet_hdr(odp_packet_t pkt)
{
	return (odp_packet_hdr_t *)(uintptr_t)pkt;
}

static inline odp_buffer_t buffer_handle(odp_packet_hdr_t *pkt_hdr)
{
	return (odp_buffer_t)pkt_hdr;
}

static inline odp_packet_hdr_t *buf_to_packet_hdr(odp_buffer_t buf)
{
	return (odp_packet_hdr_t *)buf_hdl_to_hdr(buf);
}

odp_packet_t _odp_packet_from_buf_hdr(odp_buffer_hdr_t *buf_hdr)
{
	return (odp_packet_t)buf_hdr;
}

<<<<<<< HEAD
=======
static inline odp_buffer_t packet_to_buffer(odp_packet_t pkt)
{
	return (odp_buffer_t)pkt;
}

static inline seg_entry_t *seg_entry(odp_packet_hdr_t *hdr,
				     uint32_t seg_idx)
{
	uint32_t idx = 0;
	uint8_t num_seg = hdr->buf_hdr.num_seg;

	while (odp_unlikely(idx + num_seg - 1 < seg_idx)) {
		idx    += num_seg;
		hdr     = hdr->buf_hdr.next_seg;
		num_seg = hdr->buf_hdr.num_seg;
	}

	idx = seg_idx - idx;

	return &hdr->buf_hdr.seg[idx];
}

static inline void seg_entry_find_idx(odp_packet_hdr_t **p_hdr,
				      uint8_t *p_idx,
				      uint32_t find_idx)
{
	odp_packet_hdr_t *hdr = *p_hdr;
	uint32_t idx = 0;
	uint8_t num_seg = hdr->buf_hdr.num_seg;

	while (odp_unlikely(idx + num_seg - 1 < find_idx)) {
		idx    += num_seg;
		hdr     = hdr->buf_hdr.next_seg;
		num_seg = hdr->buf_hdr.num_seg;
	}

	idx = find_idx - idx;
	*p_hdr = hdr;
	*p_idx = idx;
}

/* Return pointer to the current segment entry and step cur_hdr / cur_idx
 * forward.
 */
static inline seg_entry_t *seg_entry_next(odp_packet_hdr_t **cur_hdr,
					  uint8_t *cur_idx)
{
	odp_packet_hdr_t *hdr = *cur_hdr;
	uint8_t idx = *cur_idx;
	uint8_t num_seg = hdr->buf_hdr.num_seg;

	if (idx == num_seg - 1) {
		*cur_hdr = hdr->buf_hdr.next_seg;
		*cur_idx = 0;
	} else {
		*cur_idx = idx + 1;
	}

	return &hdr->buf_hdr.seg[idx];
}

static inline void seg_entry_find_offset(odp_packet_hdr_t **p_hdr,
					 uint8_t *p_idx,
					 uint32_t *seg_offset,
					 uint32_t *seg_idx,
					 uint32_t offset)
{
	int i;
	odp_packet_hdr_t *hdr, *cur_hdr;
	uint8_t idx, cur_idx;
	seg_entry_t *seg = NULL;
	uint32_t seg_start = 0, seg_end = 0;
	int seg_count;

	hdr     = *p_hdr;
	cur_hdr = hdr;
	idx     = 0;
	cur_idx = 0;
	seg_count = hdr->buf_hdr.segcount;

	for (i = 0; i < seg_count; i++) {
		cur_hdr = hdr;
		cur_idx = idx;
		seg = seg_entry_next(&hdr, &idx);
		seg_end += seg->len;

		if (odp_likely(offset < seg_end))
			break;

		seg_start = seg_end;
	}

	*p_hdr = cur_hdr;
	*p_idx = cur_idx;
	*seg_offset = offset - seg_start;
	*seg_idx = i;
}

>>>>>>> 91ef9f7e
static inline uint32_t packet_seg_len(odp_packet_hdr_t *pkt_hdr,
				      uint32_t seg_idx)
{
	seg_entry_t *seg = seg_entry(pkt_hdr, seg_idx);

	return seg->len;
}

static inline void *packet_seg_data(odp_packet_hdr_t *pkt_hdr, uint32_t seg_idx)
{
	seg_entry_t *seg = seg_entry(pkt_hdr, seg_idx);

	return seg->data;
}

static inline uint16_t packet_last_seg(odp_packet_hdr_t *pkt_hdr)
{
	if (CONFIG_PACKET_MAX_SEGS == 1)
		return 0;
	else
		return pkt_hdr->buf_hdr.segcount - 1;
}

static inline uint32_t packet_first_seg_len(odp_packet_hdr_t *pkt_hdr)
{
	return pkt_hdr->buf_hdr.seg[0].len;
}

static inline void *packet_data(odp_packet_hdr_t *pkt_hdr)
{
	return pkt_hdr->buf_hdr.seg[0].data;
}

static inline void *packet_tail(odp_packet_hdr_t *pkt_hdr)
{
	seg_entry_t *last_seg = seg_entry_last(pkt_hdr);

	return last_seg->data + last_seg->len;
}

static inline uint32_t seg_headroom(odp_packet_hdr_t *pkt_hdr, int seg_idx)
{
	seg_entry_t *seg = seg_entry(pkt_hdr, seg_idx);
	odp_buffer_hdr_t *hdr = seg->hdr;
	uint8_t *base = hdr->base_data;
	uint8_t *head = seg->data;

	return CONFIG_PACKET_HEADROOM + (head - base);
}

static inline uint32_t seg_tailroom(odp_packet_hdr_t *pkt_hdr, int seg_idx)
{
	seg_entry_t *seg = seg_entry(pkt_hdr, seg_idx);

	odp_buffer_hdr_t *hdr = seg->hdr;
	uint8_t *tail         = seg->data + seg->len;

	return hdr->buf_end - tail;
}

static inline void push_head(odp_packet_hdr_t *pkt_hdr, uint32_t len)
{
	pkt_hdr->headroom  -= len;
	pkt_hdr->frame_len += len;
	pkt_hdr->buf_hdr.seg[0].data -= len;
	pkt_hdr->buf_hdr.seg[0].len  += len;
}

static inline void pull_head(odp_packet_hdr_t *pkt_hdr, uint32_t len)
{
	pkt_hdr->headroom  += len;
	pkt_hdr->frame_len -= len;
	pkt_hdr->buf_hdr.seg[0].data += len;
	pkt_hdr->buf_hdr.seg[0].len  -= len;
}

static inline void push_tail(odp_packet_hdr_t *pkt_hdr, uint32_t len)
{
	seg_entry_t *last_seg = seg_entry_last(pkt_hdr);

	pkt_hdr->tailroom  -= len;
	pkt_hdr->frame_len += len;
	last_seg->len      += len;
}

/* Copy all metadata for segmentation modification. Segment data and lengths
 * are not copied. */
static inline void packet_seg_copy_md(odp_packet_hdr_t *dst,
				      odp_packet_hdr_t *src)
{
	dst->p = src->p;

	/* lengths are not copied:
	 *   .frame_len
	 *   .headroom
	 *   .tailroom
	 */

	dst->input     = src->input;
	dst->dst_queue = src->dst_queue;
	dst->flow_hash = src->flow_hash;
	dst->timestamp = src->timestamp;

	/* buffer header side packet metadata */
	dst->buf_hdr.buf_u64    = src->buf_hdr.buf_u64;
	dst->buf_hdr.uarea_addr = src->buf_hdr.uarea_addr;
	dst->buf_hdr.uarea_size = src->buf_hdr.uarea_size;

	/* segmentation data is not copied:
	 *   buf_hdr.seg[]
	 *   buf_hdr.segcount
	 *   buf_hdr.num_seg
	 *   buf_hdr.next_seg
	 *   buf_hdr.last_seg
	 */
}

static inline void *packet_map(odp_packet_hdr_t *pkt_hdr,
			       uint32_t offset, uint32_t *seg_len, int *seg_idx)
{
	void *addr;
	uint32_t len;
	int seg_id = 0;
	int seg_count = pkt_hdr->buf_hdr.segcount;

	if (odp_unlikely(offset >= pkt_hdr->frame_len))
		return NULL;

	if (odp_likely(CONFIG_PACKET_MAX_SEGS == 1 || seg_count == 1)) {
		addr = pkt_hdr->buf_hdr.seg[0].data + offset;
		len  = pkt_hdr->buf_hdr.seg[0].len - offset;
	} else {
		int i;
		seg_entry_t *seg = NULL;
		uint32_t seg_start = 0, seg_end = 0;
		odp_packet_hdr_t *hdr = pkt_hdr;
		uint8_t idx = 0;

		for (i = 0; i < seg_count; i++) {
			seg = seg_entry_next(&hdr, &idx);
			seg_end += seg->len;

			if (odp_likely(offset < seg_end))
				break;

			seg_start = seg_end;
		}

		addr = seg->data + (offset - seg_start);
		len  = seg->len  - (offset - seg_start);
		seg_id = i;
	}

	if (seg_len)
		*seg_len = len;

	if (seg_idx)
		*seg_idx = seg_id;

	return addr;
}

void packet_parse_reset(odp_packet_hdr_t *pkt_hdr)
{
	/* Reset parser metadata before new parse */
	pkt_hdr->p.error_flags.all  = 0;
	pkt_hdr->p.input_flags.all  = 0;
	pkt_hdr->p.output_flags.all = 0;
	pkt_hdr->p.l2_offset        = 0;
	pkt_hdr->p.l3_offset        = ODP_PACKET_OFFSET_INVALID;
	pkt_hdr->p.l4_offset        = ODP_PACKET_OFFSET_INVALID;
}

static inline void link_segments(odp_packet_hdr_t *pkt_hdr[], int num)
{
	int cur, i;
	odp_packet_hdr_t *hdr;
	odp_packet_hdr_t *head = pkt_hdr[0];

	cur = 0;

	while (1) {
		hdr = pkt_hdr[cur];

		for (i = 0; i < CONFIG_PACKET_MAX_SEGS; i++) {
			odp_buffer_hdr_t *buf_hdr;

			buf_hdr = &pkt_hdr[cur]->buf_hdr;
			hdr->buf_hdr.seg[i].hdr  = buf_hdr;
			hdr->buf_hdr.seg[i].data = buf_hdr->base_data;
			hdr->buf_hdr.seg[i].len  = BASE_LEN;
			cur++;

			if (cur == num) {
				/* Last segment */
				hdr->buf_hdr.num_seg   = i + 1;
				hdr->buf_hdr.next_seg  = NULL;
				head->buf_hdr.last_seg = &hdr->buf_hdr;
				return;
			}
		}

		hdr->buf_hdr.num_seg  = CONFIG_PACKET_MAX_SEGS;
		hdr->buf_hdr.next_seg = pkt_hdr[cur];
	}
}

static inline void init_segments(odp_packet_hdr_t *pkt_hdr[], int num)
{
	odp_packet_hdr_t *hdr;

	/* First segment is the packet descriptor */
	hdr = pkt_hdr[0];

	hdr->buf_hdr.seg[0].data = hdr->buf_hdr.base_data;
	hdr->buf_hdr.seg[0].len  = BASE_LEN;

	/* Link segments */
	if (CONFIG_PACKET_MAX_SEGS != 1) {
		hdr->buf_hdr.segcount = num;

		/* Defaults for single segment packet */
		hdr->buf_hdr.num_seg  = 1;
		hdr->buf_hdr.next_seg = NULL;
		hdr->buf_hdr.last_seg = &hdr->buf_hdr;

		if (odp_unlikely(num > 1)) {
			link_segments(pkt_hdr, num);

		}
	}
}

static inline void reset_seg(odp_packet_hdr_t *pkt_hdr, int first, int num)
{
	odp_packet_hdr_t *hdr = pkt_hdr;
	void *base;
	int i;
	seg_entry_t *seg;
	uint8_t idx;

	seg_entry_find_idx(&hdr, &idx, first);

	for (i = 0; i < num; i++) {
		base = hdr->buf_hdr.base_data;
		seg = seg_entry_next(&hdr, &idx);
		seg->len  = BASE_LEN;
		seg->data = base;
	}
}

/* Calculate the number of segments */
static inline int num_segments(uint32_t len)
{
	uint32_t max_seg_len;
	int num;

	if (CONFIG_PACKET_MAX_SEGS == 1)
		return 1;

	num = 1;
	max_seg_len = CONFIG_PACKET_MAX_SEG_LEN;

	if (odp_unlikely(len > max_seg_len)) {
		num = len / max_seg_len;

		if (odp_likely((num * max_seg_len) != len))
			num += 1;
	}

	return num;
}

static inline void add_all_segs(odp_packet_hdr_t *to, odp_packet_hdr_t *from)
{
	odp_packet_hdr_t *last = to->buf_hdr.last_seg;

	last->buf_hdr.next_seg = from;
	to->buf_hdr.last_seg   = from->buf_hdr.last_seg;
	to->buf_hdr.segcount  += from->buf_hdr.segcount;
}

static inline odp_packet_hdr_t *alloc_segments(pool_t *pool, int num)
{
	odp_packet_hdr_t *pkt_hdr[num];
	int ret;

	ret = buffer_alloc_multi(pool, (odp_buffer_hdr_t **)pkt_hdr, num);

	if (odp_unlikely(ret != num)) {
		if (ret > 0)
			buffer_free_multi((odp_buffer_hdr_t **)pkt_hdr, ret);

		return NULL;
	}

	init_segments(pkt_hdr, num);

	return pkt_hdr[0];
}

static inline odp_packet_hdr_t *add_segments(odp_packet_hdr_t *pkt_hdr,
					     pool_t *pool, uint32_t len,
					     int num, int head)
{
	odp_packet_hdr_t *new_hdr;
	uint32_t seg_len, offset;

	new_hdr = alloc_segments(pool, num);

	if (new_hdr == NULL)
		return NULL;

	seg_len = len - ((num - 1) * pool->max_seg_len);
	offset  = pool->max_seg_len - seg_len;

	if (head) {
		/* add into the head*/
		add_all_segs(new_hdr, pkt_hdr);

		/* adjust first segment length */
		new_hdr->buf_hdr.seg[0].data += offset;
		new_hdr->buf_hdr.seg[0].len   = seg_len;

		packet_seg_copy_md(new_hdr, pkt_hdr);
		new_hdr->frame_len = pkt_hdr->frame_len + len;
		new_hdr->headroom  = pool->headroom + offset;
		new_hdr->tailroom  = pkt_hdr->tailroom;
		new_hdr->shared_len = pkt_hdr->shared_len;

		pkt_hdr = new_hdr;
	} else {
		seg_entry_t *last_seg;

		/* add into the tail */
		add_all_segs(pkt_hdr, new_hdr);

		/* adjust last segment length */
		last_seg      = seg_entry_last(pkt_hdr);
		last_seg->len = seg_len;

		pkt_hdr->frame_len += len;
		pkt_hdr->tailroom   = pool->tailroom + offset;
	}

	return pkt_hdr;
}

static inline int seg_is_link(void *hdr)
{
	odp_packet_hdr_t *pkt_hdr = hdr;

	return pkt_hdr != pkt_hdr->buf_hdr.seg[0].hdr;
}

static inline void buffer_ref_inc(odp_buffer_hdr_t *buf_hdr)
{
	uint32_t ref_cnt = odp_atomic_load_u32(&buf_hdr->ref_cnt);

	/* First count increment after alloc */
	if (odp_likely(ref_cnt) == 0)
		odp_atomic_store_u32(&buf_hdr->ref_cnt, 2);
	else
		odp_atomic_inc_u32(&buf_hdr->ref_cnt);
}

static inline uint32_t buffer_ref_dec(odp_buffer_hdr_t *buf_hdr)
{
	return odp_atomic_fetch_dec_u32(&buf_hdr->ref_cnt);
}

static inline uint32_t buffer_ref(odp_buffer_hdr_t *buf_hdr)
{
	return odp_atomic_load_u32(&buf_hdr->ref_cnt);
}

static inline int is_multi_ref(uint32_t ref_cnt)
{
	return (ref_cnt > 1);
}

static inline void packet_ref_inc(odp_packet_hdr_t *pkt_hdr)
{
	seg_entry_t *seg;
	int i;
	int seg_count = pkt_hdr->buf_hdr.segcount;
	odp_packet_hdr_t *hdr = pkt_hdr;
	uint8_t idx = 0;

	for (i = 0; i < seg_count; i++) {
		seg = seg_entry_next(&hdr, &idx);
		buffer_ref_inc(seg->hdr);
	}
}

static inline void packet_free_multi(odp_buffer_hdr_t *hdr[], int num)
{
	int i;
	uint32_t ref_cnt;
	int num_ref = 0;

	for (i = 0; i < num; i++) {
		/* Zero when reference API has not been used */
		ref_cnt = buffer_ref(hdr[i]);

		if (odp_unlikely(ref_cnt)) {
			ref_cnt = buffer_ref_dec(hdr[i]);

			if (is_multi_ref(ref_cnt)) {
				num_ref++;
				continue;
			}
		}

		/* Reset link header back to normal header */
		if (odp_unlikely(seg_is_link(hdr[i])))
			hdr[i]->seg[0].hdr = hdr[i];

		/* Skip references and pack to be freed headers to array head */
		if (odp_unlikely(num_ref))
			hdr[i - num_ref] = hdr[i];

	}

	num -= num_ref;

	if (odp_likely(num))
		buffer_free_multi(hdr, num);
}

static inline void free_all_segments(odp_packet_hdr_t *pkt_hdr, int num)
{
	int i;
	odp_buffer_hdr_t *buf_hdr[num + 1];

	if (odp_likely(pkt_hdr->buf_hdr.num_seg == num)) {
		for (i = 0; i < num; i++)
			buf_hdr[i] = pkt_hdr->buf_hdr.seg[i].hdr;

		if (odp_unlikely(seg_is_link(pkt_hdr))) {
			buf_hdr[num] = &pkt_hdr->buf_hdr;
			num++;
		}
	} else {
		seg_entry_t *seg;
		odp_buffer_hdr_t *link_hdr[num];
		uint8_t idx = 0;
		int links = 0;

		for (i = 0; i < num; i++) {
			/* Free also link headers */
			if (odp_unlikely(idx == 0 && seg_is_link(pkt_hdr))) {
				link_hdr[links] = &pkt_hdr->buf_hdr;
				links++;
			}

			seg = seg_entry_next(&pkt_hdr, &idx);
			buf_hdr[i] = seg->hdr;
		}

		if (odp_unlikely(links))
			packet_free_multi(link_hdr, links);
	}

	packet_free_multi(buf_hdr, num);
}

static inline odp_packet_hdr_t *free_segments(odp_packet_hdr_t *pkt_hdr,
					      int num, uint32_t free_len,
					      uint32_t pull_len, int head)
{
	seg_entry_t *seg;
	int i;
	int num_remain = pkt_hdr->buf_hdr.segcount - num;
	odp_packet_hdr_t *hdr = pkt_hdr;
	odp_packet_hdr_t *last_hdr = pkt_hdr->buf_hdr.last_seg;
	uint8_t idx;
	uint8_t num_seg;
	odp_buffer_hdr_t *buf_hdr[num];
	odp_buffer_hdr_t *link_hdr[num];
	odp_packet_hdr_t *tmp_hdr;
	int links = 0;

	if (head) {
		odp_packet_hdr_t *new_hdr;

		idx = 0;
		for (i = 0; i < num; i++) {
			tmp_hdr    = hdr;
			seg        = seg_entry_next(&hdr, &idx);
			buf_hdr[i] = seg->hdr;

			/* Free link headers, if those become empty */
			if (odp_unlikely(idx == 0 && seg_is_link(tmp_hdr))) {
				link_hdr[links] = &tmp_hdr->buf_hdr;
				links++;
			}
		}

		/* The first remaining header is the new packet descriptor.
		 * Copy remaining segments from the last to-be-removed header
		 * to the new header. */
		new_hdr = hdr->buf_hdr.seg[idx].hdr;
		num_seg = hdr->buf_hdr.num_seg - idx;

		new_hdr->buf_hdr.next_seg = hdr->buf_hdr.next_seg;

		if (hdr == last_hdr)
			new_hdr->buf_hdr.last_seg = new_hdr;
		else
			new_hdr->buf_hdr.last_seg = last_hdr;

		new_hdr->buf_hdr.num_seg  = num_seg;
		new_hdr->buf_hdr.segcount = num_remain;

		for (i = 0; i < num_seg; i++) {
			seg        = seg_entry_next(&hdr, &idx);
			new_hdr->buf_hdr.seg[i] = *seg;
		}

		packet_seg_copy_md(new_hdr, pkt_hdr);

		/* Tailroom not changed */
		new_hdr->tailroom  = pkt_hdr->tailroom;

		/* Link header does not have headroom */
		if (seg_is_link(new_hdr))
			new_hdr->headroom = 0;
		else
			new_hdr->headroom = seg_headroom(new_hdr, 0);

		new_hdr->frame_len  = pkt_hdr->frame_len - free_len;
		new_hdr->shared_len = pkt_hdr->shared_len;

		pull_head(new_hdr, pull_len);

		pkt_hdr = new_hdr;

		if (odp_unlikely(links))
			packet_free_multi(link_hdr, links);

		packet_free_multi(buf_hdr, num);
	} else {
		/* Free last 'num' bufs.
		 * First, find the last remaining header. */
		seg_entry_find_idx(&hdr, &idx, num_remain - 1);
		last_hdr = hdr;
		num_seg  = idx + 1;

		seg_entry_next(&hdr, &idx);

		for (i = 0; i < num; i++) {
			tmp_hdr    = hdr;
			seg        = seg_entry_next(&hdr, &idx);
			buf_hdr[i] = seg->hdr;

			/* Free link headers, if those become empty */
			if (odp_unlikely(idx == 0 && seg_is_link(tmp_hdr))) {
				link_hdr[links] = &tmp_hdr->buf_hdr;
				links++;
			}
		}

		if (odp_unlikely(links))
			packet_free_multi(link_hdr, links);

		packet_free_multi(buf_hdr, num);

		/* Head segment remains, no need to copy or update majority
		 * of the metadata. */
		last_hdr->buf_hdr.num_seg     = num_seg;
		last_hdr->buf_hdr.next_seg    = NULL;

		pkt_hdr->buf_hdr.last_seg = last_hdr;
		pkt_hdr->buf_hdr.segcount = num_remain;
		pkt_hdr->frame_len -= free_len;
		pkt_hdr->tailroom = seg_tailroom(pkt_hdr, num_remain - 1);

		pull_tail(pkt_hdr, pull_len);
	}

	return pkt_hdr;
}

static inline int packet_alloc(pool_t *pool, uint32_t len, int max_pkt,
			       int num_seg, odp_packet_t *pkt)
{
	int num_buf, i;
	int num     = max_pkt;
	int max_buf = max_pkt * num_seg;
	odp_packet_hdr_t *pkt_hdr[max_buf];

	num_buf = buffer_alloc_multi(pool, (odp_buffer_hdr_t **)pkt_hdr,
				     max_buf);

	/* Failed to allocate all segments */
	if (odp_unlikely(num_buf != max_buf)) {
		int num_free;

		num      = num_buf / num_seg;
		num_free = num_buf - (num * num_seg);

		if (num_free > 0) {
			odp_buffer_hdr_t **p;

			p = (odp_buffer_hdr_t **)&pkt_hdr[num_buf - num_free];
			buffer_free_multi(p, num_free);
		}

		if (num == 0)
			return 0;
	}

	for (i = 0; i < num; i++) {
		odp_packet_hdr_t *hdr;

		/* First buffer is the packet descriptor */
		hdr    = pkt_hdr[i * num_seg];
		pkt[i] = packet_handle(hdr);
		init_segments(&pkt_hdr[i * num_seg], num_seg);

		packet_init(hdr, len);
	}

	return num;
}

int packet_alloc_multi(odp_pool_t pool_hdl, uint32_t len,
		       odp_packet_t pkt[], int max_num)
{
	pool_t *pool = pool_entry_from_hdl(pool_hdl);
	int num, num_seg;

	num_seg = num_segments(len);
	num     = packet_alloc(pool, len, max_num, num_seg, pkt);

	return num;
}

odp_packet_t odp_packet_alloc(odp_pool_t pool_hdl, uint32_t len)
{
	pool_t *pool = pool_entry_from_hdl(pool_hdl);
	odp_packet_t pkt;
	int num, num_seg;

	if (odp_unlikely(pool->params.type != ODP_POOL_PACKET)) {
		__odp_errno = EINVAL;
		return ODP_PACKET_INVALID;
	}

	if (odp_unlikely(len > pool->max_len))
		return ODP_PACKET_INVALID;

	num_seg = num_segments(len);
	num     = packet_alloc(pool, len, 1, num_seg, &pkt);

	if (odp_unlikely(num == 0))
		return ODP_PACKET_INVALID;

	return pkt;
}

int odp_packet_alloc_multi(odp_pool_t pool_hdl, uint32_t len,
			   odp_packet_t pkt[], int max_num)
{
	pool_t *pool = pool_entry_from_hdl(pool_hdl);
	int num, num_seg;

	if (odp_unlikely(pool->params.type != ODP_POOL_PACKET)) {
		__odp_errno = EINVAL;
		return -1;
	}

	if (odp_unlikely(len > pool->max_len))
		return -1;

	num_seg = num_segments(len);
	num     = packet_alloc(pool, len, max_num, num_seg, pkt);

	return num;
}

void odp_packet_free(odp_packet_t pkt)
{
	odp_packet_hdr_t *pkt_hdr = packet_hdr(pkt);
	int num_seg = pkt_hdr->buf_hdr.segcount;

	if (odp_likely(CONFIG_PACKET_MAX_SEGS == 1 || num_seg == 1)) {
		odp_buffer_hdr_t *buf_hdr[2];
		int num = 1;

		buf_hdr[0] = &pkt_hdr->buf_hdr;

		if (odp_unlikely(seg_is_link(pkt_hdr))) {
			num        = 2;
			buf_hdr[1] = pkt_hdr->buf_hdr.seg[0].hdr;
		}

		packet_free_multi(buf_hdr, num);
	} else {
		free_all_segments(pkt_hdr, num_seg);
	}
}

void odp_packet_free_multi(const odp_packet_t pkt[], int num)
{
	odp_buffer_hdr_t *buf_hdr[num];
	odp_buffer_hdr_t *buf_hdr2[num];
	int i;
	int links = 0;
	int num_freed = 0;

	for (i = 0; i < num; i++) {
		odp_packet_hdr_t *pkt_hdr = packet_hdr(pkt[i]);
		int num_seg = pkt_hdr->buf_hdr.segcount;

		if (odp_unlikely(num_seg > 1)) {
			free_all_segments(pkt_hdr, num_seg);
			num_freed++;
			continue;
		}

		if (odp_unlikely(seg_is_link(pkt_hdr))) {
			buf_hdr2[links] = pkt_hdr->buf_hdr.seg[0].hdr;
			links++;
		}

		buf_hdr[i - num_freed] = &pkt_hdr->buf_hdr;
	}

	if (odp_unlikely(links))
		packet_free_multi(buf_hdr2, links);

	if (odp_likely(num - num_freed))
		packet_free_multi(buf_hdr, num - num_freed);
}

int odp_packet_reset(odp_packet_t pkt, uint32_t len)
{
	odp_packet_hdr_t *const pkt_hdr = packet_hdr(pkt);
	pool_t *pool = pkt_hdr->buf_hdr.pool_ptr;
	int num = pkt_hdr->buf_hdr.segcount;

	if (odp_unlikely(len > (pool->max_seg_len * num)))
		return -1;

	reset_seg(pkt_hdr, 0, num);

	packet_init(pkt_hdr, len);

	return 0;
}

odp_packet_t odp_packet_from_event(odp_event_t ev)
{
	if (odp_unlikely(ev == ODP_EVENT_INVALID))
		return ODP_PACKET_INVALID;

	return (odp_packet_t)buf_to_packet_hdr((odp_buffer_t)ev);
}

odp_event_t odp_packet_to_event(odp_packet_t pkt)
{
	if (odp_unlikely(pkt == ODP_PACKET_INVALID))
		return ODP_EVENT_INVALID;

	return (odp_event_t)buffer_handle(packet_hdr(pkt));
}

/*
 *
 * Pointers and lengths
 * ********************************************************
 *
 */

uint32_t odp_packet_buf_len(odp_packet_t pkt)
{
	odp_packet_hdr_t *pkt_hdr = packet_hdr(pkt);

	return pkt_hdr->buf_hdr.size * pkt_hdr->buf_hdr.segcount;
}

void *odp_packet_tail(odp_packet_t pkt)
{
	odp_packet_hdr_t *pkt_hdr = packet_hdr(pkt);

	return packet_tail(pkt_hdr);
}

void *odp_packet_push_head(odp_packet_t pkt, uint32_t len)
{
	odp_packet_hdr_t *pkt_hdr = packet_hdr(pkt);

	if (len > pkt_hdr->headroom)
		return NULL;

	push_head(pkt_hdr, len);
	return packet_data(pkt_hdr);
}

int odp_packet_extend_head(odp_packet_t *pkt, uint32_t len,
			   void **data_ptr, uint32_t *seg_len)
{
	odp_packet_hdr_t *pkt_hdr = packet_hdr(*pkt);
	uint32_t frame_len = pkt_hdr->frame_len;
	uint32_t headroom  = pkt_hdr->headroom;
	int ret = 0;

	if (len > headroom) {
		pool_t *pool = pkt_hdr->buf_hdr.pool_ptr;
		int num;
		void *ptr;

		if (odp_unlikely((frame_len + len) > pool->max_len))
			return -1;

		num = num_segments(len - headroom);
		push_head(pkt_hdr, headroom);
		ptr = add_segments(pkt_hdr, pool, len - headroom, num, 1);

		if (ptr == NULL) {
			/* segment alloc failed, rollback changes */
			pull_head(pkt_hdr, headroom);
			return -1;
		}

		*pkt    = packet_handle(ptr);
		pkt_hdr = ptr;
	} else {
		push_head(pkt_hdr, len);
	}

	if (data_ptr)
		*data_ptr = packet_data(pkt_hdr);

	if (seg_len)
		*seg_len = packet_first_seg_len(pkt_hdr);

	return ret;
}

void *odp_packet_pull_head(odp_packet_t pkt, uint32_t len)
{
	odp_packet_hdr_t *pkt_hdr = packet_hdr(pkt);

	if (len > pkt_hdr->frame_len)
		return NULL;

	pull_head(pkt_hdr, len);
	return packet_data(pkt_hdr);
}

int odp_packet_trunc_head(odp_packet_t *pkt, uint32_t len,
			  void **data_ptr, uint32_t *seg_len_out)
{
	odp_packet_hdr_t *pkt_hdr = packet_hdr(*pkt);
	uint32_t seg_len = packet_first_seg_len(pkt_hdr);

	if (len > pkt_hdr->frame_len)
		return -1;

	if (len < seg_len) {
		pull_head(pkt_hdr, len);
	} else if (CONFIG_PACKET_MAX_SEGS != 1) {
		int num = 0;
		uint32_t pull_len = 0;

		while (seg_len <= len) {
			pull_len = len - seg_len;
			num++;
			seg_len += packet_seg_len(pkt_hdr, num);
		}

		pkt_hdr = free_segments(pkt_hdr, num, len - pull_len,
					pull_len, 1);
		*pkt    = packet_handle(pkt_hdr);
	}

	if (data_ptr)
		*data_ptr = packet_data(pkt_hdr);

	if (seg_len_out)
		*seg_len_out = packet_first_seg_len(pkt_hdr);

	return 0;
}

void *odp_packet_push_tail(odp_packet_t pkt, uint32_t len)
{
	odp_packet_hdr_t *pkt_hdr = packet_hdr(pkt);
	void *old_tail;

	if (len > pkt_hdr->tailroom)
		return NULL;

	old_tail = packet_tail(pkt_hdr);
	push_tail(pkt_hdr, len);

	return old_tail;
}

int odp_packet_extend_tail(odp_packet_t *pkt, uint32_t len,
			   void **data_ptr, uint32_t *seg_len_out)
{
	odp_packet_hdr_t *pkt_hdr = packet_hdr(*pkt);
	uint32_t frame_len = pkt_hdr->frame_len;
	uint32_t tailroom  = pkt_hdr->tailroom;
	uint32_t tail_off  = frame_len;
	int ret = 0;

	if (len > tailroom) {
		pool_t *pool = pkt_hdr->buf_hdr.pool_ptr;
		int num;
		void *ptr;

		if (odp_unlikely((frame_len + len) > pool->max_len))
			return -1;

		num = num_segments(len - tailroom);
		push_tail(pkt_hdr, tailroom);
		ptr = add_segments(pkt_hdr, pool, len - tailroom, num, 0);

		if (ptr == NULL) {
			/* segment alloc failed, rollback changes */
			pull_tail(pkt_hdr, tailroom);
			return -1;
		}
	} else {
		push_tail(pkt_hdr, len);
	}

	if (data_ptr)
		*data_ptr = packet_map(pkt_hdr, tail_off, seg_len_out, NULL);

	return ret;
}

void *odp_packet_pull_tail(odp_packet_t pkt, uint32_t len)
{
	odp_packet_hdr_t *pkt_hdr = packet_hdr(pkt);
	seg_entry_t *last_seg     = seg_entry_last(pkt_hdr);

	if (len > last_seg->len)
		return NULL;

	pull_tail(pkt_hdr, len);

	return packet_tail(pkt_hdr);
}

int odp_packet_trunc_tail(odp_packet_t *pkt, uint32_t len,
			  void **tail_ptr, uint32_t *tailroom)
{
	int last;
	uint32_t seg_len;
	seg_entry_t *last_seg;
	odp_packet_hdr_t *pkt_hdr = packet_hdr(*pkt);

	if (len > pkt_hdr->frame_len)
		return -1;

	last     = packet_last_seg(pkt_hdr);
	last_seg = seg_entry_last(pkt_hdr);
	seg_len  = last_seg->len;

	if (len < seg_len) {
		pull_tail(pkt_hdr, len);
	} else if (CONFIG_PACKET_MAX_SEGS != 1) {
		int num = 0;
		uint32_t pull_len = 0;

		while (seg_len <= len) {
			pull_len = len - seg_len;
			num++;
			seg_len += packet_seg_len(pkt_hdr, last - num);
		}

		free_segments(pkt_hdr, num, len - pull_len, pull_len, 0);
	}

	if (tail_ptr)
		*tail_ptr = packet_tail(pkt_hdr);

	if (tailroom)
		*tailroom = pkt_hdr->tailroom;
	return 0;
}

void *odp_packet_offset(odp_packet_t pkt, uint32_t offset, uint32_t *len,
			odp_packet_seg_t *seg)
{
	int seg_idx;
	odp_packet_hdr_t *pkt_hdr = packet_hdr(pkt);
	void *addr = packet_map(pkt_hdr, offset, len, &seg_idx);

	if (addr != NULL && seg != NULL)
		*seg = _odp_packet_seg_from_ndx(seg_idx);

	return addr;
}

/*
 *
 * Meta-data
 * ********************************************************
 *
 */

int odp_packet_input_index(odp_packet_t pkt)
{
	return odp_pktio_index(packet_hdr(pkt)->input);
}

void odp_packet_user_ptr_set(odp_packet_t pkt, const void *ctx)
{
	packet_hdr(pkt)->buf_hdr.buf_cctx = ctx;
}

void *odp_packet_l2_ptr(odp_packet_t pkt, uint32_t *len)
{
	odp_packet_hdr_t *pkt_hdr = packet_hdr(pkt);

	if (!packet_hdr_has_l2(pkt_hdr))
		return NULL;
	return packet_map(pkt_hdr, pkt_hdr->p.l2_offset, len, NULL);
}

uint32_t odp_packet_l2_offset(odp_packet_t pkt)
{
	odp_packet_hdr_t *pkt_hdr = packet_hdr(pkt);

	if (!packet_hdr_has_l2(pkt_hdr))
		return ODP_PACKET_OFFSET_INVALID;
	return pkt_hdr->p.l2_offset;
}

int odp_packet_l2_offset_set(odp_packet_t pkt, uint32_t offset)
{
	odp_packet_hdr_t *pkt_hdr = packet_hdr(pkt);

	if (offset >= pkt_hdr->frame_len)
		return -1;

	packet_hdr_has_l2_set(pkt_hdr, 1);
	pkt_hdr->p.l2_offset = offset;
	return 0;
}

void *odp_packet_l3_ptr(odp_packet_t pkt, uint32_t *len)
{
	odp_packet_hdr_t *pkt_hdr = packet_hdr(pkt);

	return packet_map(pkt_hdr, pkt_hdr->p.l3_offset, len, NULL);
}

uint32_t odp_packet_l3_offset(odp_packet_t pkt)
{
	odp_packet_hdr_t *pkt_hdr = packet_hdr(pkt);

	return pkt_hdr->p.l3_offset;
}

int odp_packet_l3_offset_set(odp_packet_t pkt, uint32_t offset)
{
	odp_packet_hdr_t *pkt_hdr = packet_hdr(pkt);

	if (offset >= pkt_hdr->frame_len)
		return -1;

	pkt_hdr->p.l3_offset = offset;
	return 0;
}

void *odp_packet_l4_ptr(odp_packet_t pkt, uint32_t *len)
{
	odp_packet_hdr_t *pkt_hdr = packet_hdr(pkt);

	return packet_map(pkt_hdr, pkt_hdr->p.l4_offset, len, NULL);
}

uint32_t odp_packet_l4_offset(odp_packet_t pkt)
{
	odp_packet_hdr_t *pkt_hdr = packet_hdr(pkt);

	return pkt_hdr->p.l4_offset;
}

int odp_packet_l4_offset_set(odp_packet_t pkt, uint32_t offset)
{
	odp_packet_hdr_t *pkt_hdr = packet_hdr(pkt);

	if (offset >= pkt_hdr->frame_len)
		return -1;

	pkt_hdr->p.l4_offset = offset;
	return 0;
}

void odp_packet_flow_hash_set(odp_packet_t pkt, uint32_t flow_hash)
{
	odp_packet_hdr_t *pkt_hdr = packet_hdr(pkt);

	pkt_hdr->flow_hash = flow_hash;
	pkt_hdr->p.input_flags.flow_hash = 1;
}

void odp_packet_ts_set(odp_packet_t pkt, odp_time_t timestamp)
{
	odp_packet_hdr_t *pkt_hdr = packet_hdr(pkt);

	pkt_hdr->timestamp = timestamp;
	pkt_hdr->p.input_flags.timestamp = 1;
}

/*
 *
 * Segment level
 * ********************************************************
 *
 */

void *odp_packet_seg_data(odp_packet_t pkt, odp_packet_seg_t seg)
{
	odp_packet_hdr_t *pkt_hdr = packet_hdr(pkt);

	if (odp_unlikely(_odp_packet_seg_to_ndx(seg) >=
			 pkt_hdr->buf_hdr.segcount))
		return NULL;

	return packet_seg_data(pkt_hdr, _odp_packet_seg_to_ndx(seg));
}

uint32_t odp_packet_seg_data_len(odp_packet_t pkt, odp_packet_seg_t seg)
{
	odp_packet_hdr_t *pkt_hdr = packet_hdr(pkt);

	if (odp_unlikely(_odp_packet_seg_to_ndx(seg) >=
			 pkt_hdr->buf_hdr.segcount))
		return 0;

	return packet_seg_len(pkt_hdr, _odp_packet_seg_to_ndx(seg));
}

/*
 *
 * Manipulation
 * ********************************************************
 *
 */

int odp_packet_add_data(odp_packet_t *pkt_ptr, uint32_t offset, uint32_t len)
{
	odp_packet_t pkt = *pkt_ptr;
	odp_packet_hdr_t *pkt_hdr = packet_hdr(pkt);
	uint32_t pktlen = pkt_hdr->frame_len;
	pool_t *pool = pkt_hdr->buf_hdr.pool_ptr;
	odp_packet_t newpkt;

	if (offset > pktlen)
		return -1;

	newpkt = odp_packet_alloc(pool->pool_hdl, pktlen + len);

	if (newpkt == ODP_PACKET_INVALID)
		return -1;

	if (odp_packet_copy_from_pkt(newpkt, 0, pkt, 0, offset) != 0 ||
	    odp_packet_copy_from_pkt(newpkt, offset + len, pkt, offset,
				     pktlen - offset) != 0) {
		odp_packet_free(newpkt);
		return -1;
	}

	_odp_packet_copy_md_to_packet(pkt, newpkt);
	odp_packet_free(pkt);
	*pkt_ptr = newpkt;

	return 1;
}

int odp_packet_rem_data(odp_packet_t *pkt_ptr, uint32_t offset, uint32_t len)
{
	odp_packet_t pkt = *pkt_ptr;
	odp_packet_hdr_t *pkt_hdr = packet_hdr(pkt);
	uint32_t pktlen = pkt_hdr->frame_len;
	pool_t *pool = pkt_hdr->buf_hdr.pool_ptr;
	odp_packet_t newpkt;

	if (offset > pktlen || offset + len > pktlen)
		return -1;

	newpkt = odp_packet_alloc(pool->pool_hdl, pktlen - len);

	if (newpkt == ODP_PACKET_INVALID)
		return -1;

	if (odp_packet_copy_from_pkt(newpkt, 0, pkt, 0, offset) != 0 ||
	    odp_packet_copy_from_pkt(newpkt, offset, pkt, offset + len,
				     pktlen - offset - len) != 0) {
		odp_packet_free(newpkt);
		return -1;
	}

	_odp_packet_copy_md_to_packet(pkt, newpkt);
	odp_packet_free(pkt);
	*pkt_ptr = newpkt;

	return 1;
}

int odp_packet_align(odp_packet_t *pkt, uint32_t offset, uint32_t len,
		     uint32_t align)
{
	int rc;
	uint32_t shift;
	uint32_t seglen = 0;  /* GCC */
	odp_packet_hdr_t *pkt_hdr = packet_hdr(*pkt);
	void *addr = packet_map(pkt_hdr, offset, &seglen, NULL);
	uint64_t uaddr = (uint64_t)(uintptr_t)addr;
	uint64_t misalign;

	if (align > ODP_CACHE_LINE_SIZE)
		return -1;

	if (seglen >= len) {
		misalign = align <= 1 ? 0 :
			ROUNDUP_ALIGN(uaddr, align) - uaddr;
		if (misalign == 0)
			return 0;
		shift = align - misalign;
	} else {
		if (len > pkt_hdr->buf_hdr.size)
			return -1;
		shift  = len - seglen;
		uaddr -= shift;
		misalign = align <= 1 ? 0 :
			ROUNDUP_ALIGN(uaddr, align) - uaddr;
		if (misalign)
			shift += align - misalign;
	}

	rc = odp_packet_extend_head(pkt, shift, NULL, NULL);
	if (rc < 0)
		return rc;

	(void)odp_packet_move_data(*pkt, 0, shift,
				   _odp_packet_len(*pkt) - shift);

	(void)odp_packet_trunc_tail(pkt, shift, NULL, NULL);
	return 1;
}

int odp_packet_concat(odp_packet_t *dst, odp_packet_t src)
{
	odp_packet_hdr_t *dst_hdr = packet_hdr(*dst);
	odp_packet_hdr_t *src_hdr = packet_hdr(src);
	pool_t *dst_pool = dst_hdr->buf_hdr.pool_ptr;
	pool_t *src_pool = src_hdr->buf_hdr.pool_ptr;
	uint32_t dst_len = dst_hdr->frame_len;
	uint32_t src_len = src_hdr->frame_len;

	/* Do a copy if packets are from different pools. */
	if (odp_unlikely(dst_pool != src_pool)) {
		if (odp_packet_extend_tail(dst, src_len, NULL, NULL) >= 0) {
			(void)odp_packet_copy_from_pkt(*dst, dst_len,
						       src, 0, src_len);
			odp_packet_free(src);

			/* Data was moved in memory */
			return 1;
		}

		return -1;
	}

	add_all_segs(dst_hdr, src_hdr);

	dst_hdr->frame_len = dst_len + src_len;
	dst_hdr->tailroom  = src_hdr->tailroom;

	/* Data was not moved in memory */
	return 0;
}

int odp_packet_split(odp_packet_t *pkt, uint32_t len, odp_packet_t *tail)
{
	uint32_t pktlen = _odp_packet_len(*pkt);

	if (len >= pktlen || tail == NULL)
		return -1;

	*tail = odp_packet_copy_part(*pkt, len, pktlen - len,
				     odp_packet_pool(*pkt));

	if (*tail == ODP_PACKET_INVALID)
		return -1;

	return odp_packet_trunc_tail(pkt, pktlen - len, NULL, NULL);
}

/*
 *
 * Copy
 * ********************************************************
 *
 */

odp_packet_t odp_packet_copy(odp_packet_t pkt, odp_pool_t pool)
{
	odp_packet_hdr_t *srchdr = packet_hdr(pkt);
	uint32_t pktlen = srchdr->frame_len;
	odp_packet_t newpkt = odp_packet_alloc(pool, pktlen);

	if (newpkt != ODP_PACKET_INVALID) {
		if (_odp_packet_copy_md_to_packet(pkt, newpkt) ||
		    odp_packet_copy_from_pkt(newpkt, 0, pkt, 0, pktlen)) {
			odp_packet_free(newpkt);
			newpkt = ODP_PACKET_INVALID;
		}
	}

	return newpkt;
}

odp_packet_t odp_packet_copy_part(odp_packet_t pkt, uint32_t offset,
				  uint32_t len, odp_pool_t pool)
{
	uint32_t pktlen = _odp_packet_len(pkt);
	odp_packet_t newpkt;

	if (offset >= pktlen || offset + len > pktlen)
		return ODP_PACKET_INVALID;

	newpkt = odp_packet_alloc(pool, len);
	if (newpkt != ODP_PACKET_INVALID)
		odp_packet_copy_from_pkt(newpkt, 0, pkt, offset, len);

	return newpkt;
}

int odp_packet_copy_to_mem(odp_packet_t pkt, uint32_t offset,
			   uint32_t len, void *dst)
{
	void *mapaddr;
	uint32_t seglen = 0; /* GCC */
	uint32_t cpylen;
	uint8_t *dstaddr = (uint8_t *)dst;
	odp_packet_hdr_t *pkt_hdr = packet_hdr(pkt);

	if (offset + len > pkt_hdr->frame_len)
		return -1;

	while (len > 0) {
		mapaddr = packet_map(pkt_hdr, offset, &seglen, NULL);
		cpylen = len > seglen ? seglen : len;
		memcpy(dstaddr, mapaddr, cpylen);
		offset  += cpylen;
		dstaddr += cpylen;
		len     -= cpylen;
	}

	return 0;
}

int odp_packet_copy_from_mem(odp_packet_t pkt, uint32_t offset,
			     uint32_t len, const void *src)
{
	void *mapaddr;
	uint32_t seglen = 0; /* GCC */
	uint32_t cpylen;
	const uint8_t *srcaddr = (const uint8_t *)src;
	odp_packet_hdr_t *pkt_hdr = packet_hdr(pkt);

	if (offset + len > pkt_hdr->frame_len)
		return -1;

	while (len > 0) {
		mapaddr = packet_map(pkt_hdr, offset, &seglen, NULL);
		cpylen = len > seglen ? seglen : len;
		memcpy(mapaddr, srcaddr, cpylen);
		offset  += cpylen;
		srcaddr += cpylen;
		len     -= cpylen;
	}

	return 0;
}

int odp_packet_copy_from_pkt(odp_packet_t dst, uint32_t dst_offset,
			     odp_packet_t src, uint32_t src_offset,
			     uint32_t len)
{
	odp_packet_hdr_t *dst_hdr = packet_hdr(dst);
	odp_packet_hdr_t *src_hdr = packet_hdr(src);
	void *dst_map;
	void *src_map;
	uint32_t cpylen, minseg;
	uint32_t dst_seglen = 0; /* GCC */
	uint32_t src_seglen = 0; /* GCC */
	int overlap;

	if (dst_offset + len > dst_hdr->frame_len ||
	    src_offset + len > src_hdr->frame_len)
		return -1;

	overlap = (dst_hdr == src_hdr &&
		   ((dst_offset <= src_offset &&
		     dst_offset + len >= src_offset) ||
		    (src_offset <= dst_offset &&
		     src_offset + len >= dst_offset)));

	if (overlap && src_offset < dst_offset) {
		odp_packet_t temp =
			odp_packet_copy_part(src, src_offset, len,
					     odp_packet_pool(src));
		if (temp == ODP_PACKET_INVALID)
			return -1;
		odp_packet_copy_from_pkt(dst, dst_offset, temp, 0, len);
		odp_packet_free(temp);
		return 0;
	}

	while (len > 0) {
		dst_map = packet_map(dst_hdr, dst_offset, &dst_seglen, NULL);
		src_map = packet_map(src_hdr, src_offset, &src_seglen, NULL);

		minseg = dst_seglen > src_seglen ? src_seglen : dst_seglen;
		cpylen = len > minseg ? minseg : len;

		if (overlap)
			memmove(dst_map, src_map, cpylen);
		else
			memcpy(dst_map, src_map, cpylen);

		dst_offset += cpylen;
		src_offset += cpylen;
		len        -= cpylen;
	}

	return 0;
}

int odp_packet_copy_data(odp_packet_t pkt, uint32_t dst_offset,
			 uint32_t src_offset, uint32_t len)
{
	return odp_packet_copy_from_pkt(pkt, dst_offset,
					pkt, src_offset, len);
}

int odp_packet_move_data(odp_packet_t pkt, uint32_t dst_offset,
			 uint32_t src_offset, uint32_t len)
{
	return odp_packet_copy_from_pkt(pkt, dst_offset,
					pkt, src_offset, len);
}

int _odp_packet_set_data(odp_packet_t pkt, uint32_t offset,
			 uint8_t c, uint32_t len)
{
	void *mapaddr;
	uint32_t seglen = 0; /* GCC */
	uint32_t setlen;
	odp_packet_hdr_t *pkt_hdr = packet_hdr(pkt);

	if (offset + len > pkt_hdr->frame_len)
		return -1;

	while (len > 0) {
		mapaddr = packet_map(pkt_hdr, offset, &seglen, NULL);
		setlen = len > seglen ? seglen : len;
		memset(mapaddr, c, setlen);
		offset  += setlen;
		len     -= setlen;
	}

	return 0;
}

int _odp_packet_cmp_data(odp_packet_t pkt, uint32_t offset,
			 const void *s, uint32_t len)
{
	const uint8_t *ptr = s;
	void *mapaddr;
	uint32_t seglen = 0; /* GCC */
	uint32_t cmplen;
	int ret;
	odp_packet_hdr_t *pkt_hdr = packet_hdr(pkt);

	ODP_ASSERT(offset + len <= pkt_hdr->frame_len);

	while (len > 0) {
		mapaddr = packet_map(pkt_hdr, offset, &seglen, NULL);
		cmplen = len > seglen ? seglen : len;
		ret = memcmp(mapaddr, ptr, cmplen);
		if (ret != 0)
			return ret;
		offset  += cmplen;
		len     -= cmplen;
		ptr     += cmplen;
	}

	return 0;
}

/*
 *
 * Debugging
 * ********************************************************
 *
 */
void odp_packet_print(odp_packet_t pkt)
{
	odp_packet_seg_t seg;
	seg_entry_t *seg_entry;
	odp_packet_hdr_t *seg_hdr;
	uint8_t idx;
	int max_len = 1024;
	char str[max_len];
	int len = 0;
	int n = max_len - 1;
	odp_packet_hdr_t *hdr = packet_hdr(pkt);
	odp_buffer_t buf      = packet_to_buffer(pkt);

	len += snprintf(&str[len], n - len, "Packet ");
	len += odp_buffer_snprint(&str[len], n - len, buf);
	len += snprintf(&str[len], n - len, "  input_flags  0x%" PRIx64 "\n",
			hdr->p.input_flags.all);
	len += snprintf(&str[len], n - len, "  error_flags  0x%" PRIx32 "\n",
			hdr->p.error_flags.all);
	len += snprintf(&str[len], n - len,
			"  output_flags 0x%" PRIx32 "\n",
			hdr->p.output_flags.all);
	len += snprintf(&str[len], n - len,
			"  l2_offset    %" PRIu32 "\n", hdr->p.l2_offset);
	len += snprintf(&str[len], n - len,
			"  l3_offset    %" PRIu32 "\n", hdr->p.l3_offset);
	len += snprintf(&str[len], n - len,
			"  l4_offset    %" PRIu32 "\n", hdr->p.l4_offset);
	len += snprintf(&str[len], n - len,
			"  frame_len    %" PRIu32 "\n", hdr->frame_len);
	len += snprintf(&str[len], n - len,
			"  input        %" PRIu64 "\n",
			odp_pktio_to_u64(hdr->input));
	len += snprintf(&str[len], n - len,
			"  headroom     %" PRIu32 "\n",
			odp_packet_headroom(pkt));
	len += snprintf(&str[len], n - len,
			"  tailroom     %" PRIu32 "\n",
			odp_packet_tailroom(pkt));
	len += snprintf(&str[len], n - len,
			"  num_segs     %i\n", odp_packet_num_segs(pkt));

	seg_hdr = hdr;
	idx = 0;
	seg = odp_packet_first_seg(pkt);

	while (seg != ODP_PACKET_SEG_INVALID) {
		odp_buffer_hdr_t *buf_hdr;
		odp_packet_hdr_t *tmp_hdr;

		tmp_hdr = seg_hdr;
		seg_entry = seg_entry_next(&seg_hdr, &idx);
		buf_hdr = seg_entry->hdr;

		len += snprintf(&str[len], n - len,
				"    seg_len    %-4" PRIu32 "  seg_data %p ",
				odp_packet_seg_data_len(pkt, seg),
				odp_packet_seg_data(pkt, seg));
		len += snprintf(&str[len], n - len, "ref_cnt %u",
				buffer_ref(buf_hdr));
		if (seg_is_link(tmp_hdr)) {
			uint32_t ref;

			ref = buffer_ref(&tmp_hdr->buf_hdr);
			len += snprintf(&str[len], n - len, "L(%u)\n", ref);
		} else {
			len += snprintf(&str[len], n - len, "\n");
		}

		seg = odp_packet_next_seg(pkt, seg);
	}

	str[len] = '\0';

	ODP_PRINT("\n%s\n", str);
}

int odp_packet_is_valid(odp_packet_t pkt)
{
	if (odp_buffer_is_valid(packet_to_buffer(pkt)) == 0)
		return 0;

	if (odp_event_type(odp_packet_to_event(pkt)) != ODP_EVENT_PACKET)
		return 0;

	return 1;
}

/*
 *
 * Internal Use Routines
 * ********************************************************
 *
 */

int _odp_packet_copy_md_to_packet(odp_packet_t srcpkt, odp_packet_t dstpkt)
{
	odp_packet_hdr_t *srchdr = packet_hdr(srcpkt);
	odp_packet_hdr_t *dsthdr = packet_hdr(dstpkt);

	dsthdr->input = srchdr->input;
	dsthdr->dst_queue = srchdr->dst_queue;
	dsthdr->buf_hdr.buf_u64 = srchdr->buf_hdr.buf_u64;
	if (dsthdr->buf_hdr.uarea_addr != NULL &&
	    srchdr->buf_hdr.uarea_addr != NULL)
		memcpy(dsthdr->buf_hdr.uarea_addr,
		       srchdr->buf_hdr.uarea_addr,
		       dsthdr->buf_hdr.uarea_size <=
		       srchdr->buf_hdr.uarea_size ?
		       dsthdr->buf_hdr.uarea_size :
		       srchdr->buf_hdr.uarea_size);

	copy_packet_parser_metadata(srchdr, dsthdr);

	/* Metadata copied, but return indication of whether the packet
	 * user area was truncated in the process. Note this can only
	 * happen when copying between different pools.
	 */
	return dsthdr->buf_hdr.uarea_size < srchdr->buf_hdr.uarea_size;
}

/**
 * Parser helper function for IPv4
 */
static inline uint8_t parse_ipv4(packet_parser_t *prs, const uint8_t **parseptr,
				 uint32_t *offset, uint32_t frame_len)
{
	const _odp_ipv4hdr_t *ipv4 = (const _odp_ipv4hdr_t *)*parseptr;
	uint8_t ver = _ODP_IPV4HDR_VER(ipv4->ver_ihl);
	uint8_t ihl = _ODP_IPV4HDR_IHL(ipv4->ver_ihl);
	uint16_t frag_offset;
	uint32_t dstaddr = odp_be_to_cpu_32(ipv4->dst_addr);
	uint32_t l3_len = odp_be_to_cpu_16(ipv4->tot_len);

	if (odp_unlikely(ihl < _ODP_IPV4HDR_IHL_MIN) ||
	    odp_unlikely(ver != 4) ||
	    (l3_len > frame_len - *offset)) {
		prs->error_flags.ip_err = 1;
		return 0;
	}

	*offset   += ihl * 4;
	*parseptr += ihl * 4;

	if (odp_unlikely(ihl > _ODP_IPV4HDR_IHL_MIN))
		prs->input_flags.ipopt = 1;

	/* A packet is a fragment if:
	*  "more fragments" flag is set (all fragments except the last)
	*     OR
	*  "fragment offset" field is nonzero (all fragments except the first)
	*/
	frag_offset = odp_be_to_cpu_16(ipv4->frag_offset);
	if (odp_unlikely(_ODP_IPV4HDR_IS_FRAGMENT(frag_offset)))
		prs->input_flags.ipfrag = 1;

	/* Handle IPv4 broadcast / multicast */
	prs->input_flags.ip_bcast = (dstaddr == 0xffffffff);
	prs->input_flags.ip_mcast = (dstaddr >> 28) == 0xd;

	return ipv4->proto;
}

/**
 * Parser helper function for IPv6
 */
static inline uint8_t parse_ipv6(packet_parser_t *prs, const uint8_t **parseptr,
				 uint32_t *offset, uint32_t frame_len,
				 uint32_t seg_len)
{
	const _odp_ipv6hdr_t *ipv6 = (const _odp_ipv6hdr_t *)*parseptr;
	const _odp_ipv6hdr_ext_t *ipv6ext;
	uint32_t dstaddr0 = odp_be_to_cpu_32(ipv6->dst_addr.u8[0]);
	uint32_t l3_len = odp_be_to_cpu_16(ipv6->payload_len) +
			_ODP_IPV6HDR_LEN;

	/* Basic sanity checks on IPv6 header */
	if ((odp_be_to_cpu_32(ipv6->ver_tc_flow) >> 28) != 6 ||
	    l3_len > frame_len - *offset) {
		prs->error_flags.ip_err = 1;
		return 0;
	}

	/* IPv6 broadcast / multicast flags */
	prs->input_flags.ip_mcast = (dstaddr0 & 0xff000000) == 0xff000000;
	prs->input_flags.ip_bcast = 0;

	/* Skip past IPv6 header */
	*offset   += sizeof(_odp_ipv6hdr_t);
	*parseptr += sizeof(_odp_ipv6hdr_t);

	/* Skip past any IPv6 extension headers */
	if (ipv6->next_hdr == _ODP_IPPROTO_HOPOPTS ||
	    ipv6->next_hdr == _ODP_IPPROTO_ROUTE) {
		prs->input_flags.ipopt = 1;

		do  {
			ipv6ext    = (const _odp_ipv6hdr_ext_t *)*parseptr;
			uint16_t extlen = 8 + ipv6ext->ext_len * 8;

			*offset   += extlen;
			*parseptr += extlen;
		} while ((ipv6ext->next_hdr == _ODP_IPPROTO_HOPOPTS ||
			  ipv6ext->next_hdr == _ODP_IPPROTO_ROUTE) &&
			 *offset < seg_len);

		if (*offset >= prs->l3_offset +
		    odp_be_to_cpu_16(ipv6->payload_len)) {
			prs->error_flags.ip_err = 1;
			return 0;
		}

		if (ipv6ext->next_hdr == _ODP_IPPROTO_FRAG)
			prs->input_flags.ipfrag = 1;

		return ipv6ext->next_hdr;
	}

	if (odp_unlikely(ipv6->next_hdr == _ODP_IPPROTO_FRAG)) {
		prs->input_flags.ipopt = 1;
		prs->input_flags.ipfrag = 1;
	}

	return ipv6->next_hdr;
}

/**
 * Parser helper function for TCP
 */
static inline void parse_tcp(packet_parser_t *prs,
			     const uint8_t **parseptr, uint32_t *offset)
{
	const _odp_tcphdr_t *tcp = (const _odp_tcphdr_t *)*parseptr;

	if (tcp->hl < sizeof(_odp_tcphdr_t) / sizeof(uint32_t))
		prs->error_flags.tcp_err = 1;
	else if ((uint32_t)tcp->hl * 4 > sizeof(_odp_tcphdr_t))
		prs->input_flags.tcpopt = 1;

	if (offset)
		*offset   += (uint32_t)tcp->hl * 4;
	*parseptr += (uint32_t)tcp->hl * 4;
}

/**
 * Parser helper function for UDP
 */
static inline void parse_udp(packet_parser_t *prs,
			     const uint8_t **parseptr, uint32_t *offset)
{
	const _odp_udphdr_t *udp = (const _odp_udphdr_t *)*parseptr;
	uint32_t udplen = odp_be_to_cpu_16(udp->length);

	if (odp_unlikely(udplen < sizeof(_odp_udphdr_t)))
		prs->error_flags.udp_err = 1;

	if (offset)
		*offset   += sizeof(_odp_udphdr_t);
	*parseptr += sizeof(_odp_udphdr_t);
}

/**
 * Parse common packet headers up to given layer
 *
 * The function expects at least PACKET_PARSE_SEG_LEN bytes of data to be
 * available from the ptr.
 */
int packet_parse_common(packet_parser_t *prs, const uint8_t *ptr,
			uint32_t frame_len, uint32_t seg_len,
			odp_pktio_parser_layer_t layer)
{
	uint32_t offset;
	uint16_t ethtype;
	const uint8_t *parseptr;
	uint8_t  ip_proto;
	const _odp_ethhdr_t *eth;
	uint16_t macaddr0, macaddr2, macaddr4;
	const _odp_vlanhdr_t *vlan;

	if (layer == ODP_PKTIO_PARSER_LAYER_NONE)
		return 0;

	/* We only support Ethernet for now */
	prs->input_flags.eth = 1;
	/* Assume valid L2 header, no CRC/FCS check in SW */
	prs->input_flags.l2 = 1;
	/* Detect jumbo frames */
	if (frame_len > _ODP_ETH_LEN_MAX)
		prs->input_flags.jumbo = 1;

	offset = sizeof(_odp_ethhdr_t);
	eth = (const _odp_ethhdr_t *)ptr;

	/* Handle Ethernet broadcast/multicast addresses */
	macaddr0 = odp_be_to_cpu_16(*((const uint16_t *)(const void *)eth));
	prs->input_flags.eth_mcast = (macaddr0 & 0x0100) == 0x0100;

	if (macaddr0 == 0xffff) {
		macaddr2 =
			odp_be_to_cpu_16(*((const uint16_t *)
					   (const void *)eth + 1));
		macaddr4 =
			odp_be_to_cpu_16(*((const uint16_t *)
					   (const void *)eth + 2));
		prs->input_flags.eth_bcast =
			(macaddr2 == 0xffff) && (macaddr4 == 0xffff);
	} else {
		prs->input_flags.eth_bcast = 0;
	}

	/* Get Ethertype */
	ethtype = odp_be_to_cpu_16(eth->type);
	parseptr = (const uint8_t *)(eth + 1);

	/* Check for SNAP vs. DIX */
	if (ethtype < _ODP_ETH_LEN_MAX) {
		prs->input_flags.snap = 1;
		if (ethtype > frame_len - offset) {
			prs->error_flags.snap_len = 1;
			goto parse_exit;
		}
		ethtype = odp_be_to_cpu_16(*((const uint16_t *)(uintptr_t)
					     (parseptr + 6)));
		offset   += 8;
		parseptr += 8;
	}

	/* Parse the VLAN header(s), if present */
	if (ethtype == _ODP_ETHTYPE_VLAN_OUTER) {
		prs->input_flags.vlan_qinq = 1;
		prs->input_flags.vlan = 1;

		vlan = (const _odp_vlanhdr_t *)parseptr;
		ethtype = odp_be_to_cpu_16(vlan->type);
		offset += sizeof(_odp_vlanhdr_t);
		parseptr += sizeof(_odp_vlanhdr_t);
	}

	if (ethtype == _ODP_ETHTYPE_VLAN) {
		prs->input_flags.vlan = 1;
		vlan = (const _odp_vlanhdr_t *)parseptr;
		ethtype = odp_be_to_cpu_16(vlan->type);
		offset += sizeof(_odp_vlanhdr_t);
		parseptr += sizeof(_odp_vlanhdr_t);
	}

	if (layer == ODP_PKTIO_PARSER_LAYER_L2)
		return prs->error_flags.all != 0;

	/* Set l3_offset+flag only for known ethtypes */
	prs->l3_offset = offset;
	prs->input_flags.l3 = 1;

	/* Parse Layer 3 headers */
	switch (ethtype) {
	case _ODP_ETHTYPE_IPV4:
		prs->input_flags.ipv4 = 1;
		ip_proto = parse_ipv4(prs, &parseptr, &offset, frame_len);
		break;

	case _ODP_ETHTYPE_IPV6:
		prs->input_flags.ipv6 = 1;
		ip_proto = parse_ipv6(prs, &parseptr, &offset, frame_len,
				      seg_len);
		break;

	case _ODP_ETHTYPE_ARP:
		prs->input_flags.arp = 1;
		ip_proto = 255;  /* Reserved invalid by IANA */
		break;

	default:
		prs->input_flags.l3 = 0;
		prs->l3_offset = ODP_PACKET_OFFSET_INVALID;
		ip_proto = 255;  /* Reserved invalid by IANA */
	}

	if (layer == ODP_PKTIO_PARSER_LAYER_L3)
		return prs->error_flags.all != 0;

	/* Set l4_offset+flag only for known ip_proto */
	prs->l4_offset = offset;
	prs->input_flags.l4 = 1;

	/* Parse Layer 4 headers */
	switch (ip_proto) {
	case _ODP_IPPROTO_ICMPv4:
	/* Fall through */

	case _ODP_IPPROTO_ICMPv6:
		prs->input_flags.icmp = 1;
		break;

	case _ODP_IPPROTO_TCP:
		if (odp_unlikely(offset + _ODP_TCPHDR_LEN > seg_len))
			return -1;
		prs->input_flags.tcp = 1;
		parse_tcp(prs, &parseptr, NULL);
		break;

	case _ODP_IPPROTO_UDP:
		if (odp_unlikely(offset + _ODP_UDPHDR_LEN > seg_len))
			return -1;
		prs->input_flags.udp = 1;
		parse_udp(prs, &parseptr, NULL);
		break;

	case _ODP_IPPROTO_AH:
		prs->input_flags.ipsec = 1;
		prs->input_flags.ipsec_ah = 1;
		break;

	case _ODP_IPPROTO_ESP:
		prs->input_flags.ipsec = 1;
		prs->input_flags.ipsec_esp = 1;
		break;

	case _ODP_IPPROTO_SCTP:
		prs->input_flags.sctp = 1;
		break;

	default:
		prs->input_flags.l4 = 0;
		prs->l4_offset = ODP_PACKET_OFFSET_INVALID;
		break;
	}
parse_exit:
	return prs->error_flags.all != 0;
}

/**
 * Simple packet parser
 */
int packet_parse_layer(odp_packet_hdr_t *pkt_hdr,
		       odp_pktio_parser_layer_t layer)
{
	uint32_t seg_len = packet_first_seg_len(pkt_hdr);
	void *base = packet_data(pkt_hdr);

	return packet_parse_common(&pkt_hdr->p, base, pkt_hdr->frame_len,
				   seg_len, layer);
}

uint64_t odp_packet_to_u64(odp_packet_t hdl)
{
	return _odp_pri(hdl);
}

uint64_t odp_packet_seg_to_u64(odp_packet_seg_t hdl)
{
	return _odp_pri(hdl);
}

odp_packet_t odp_packet_ref_static(odp_packet_t pkt)
{
	odp_packet_hdr_t *pkt_hdr = packet_hdr(pkt);

	packet_ref_inc(pkt_hdr);
	pkt_hdr->shared_len = pkt_hdr->frame_len;

	return pkt;
}

odp_packet_t odp_packet_ref(odp_packet_t pkt, uint32_t offset)
{
	odp_packet_t ref;
	odp_packet_hdr_t *link_hdr;
	odp_packet_hdr_t *next_hdr;
	odp_packet_hdr_t *pkt_hdr = packet_hdr(pkt);
	odp_packet_hdr_t *hdr = pkt_hdr;
	seg_entry_t *seg;
	uint32_t seg_idx = 0;
	uint8_t idx = 0;
	uint32_t seg_offset = 0;
	int i, num_copy, segcount;
	uint32_t len;

	if (offset >= pkt_hdr->frame_len) {
		ODP_DBG("offset too large\n");
		return ODP_PACKET_INVALID;
	}

	/* Allocate link segment */
	if (packet_alloc(pkt_hdr->buf_hdr.pool_ptr, 0, 1, 1, &ref) != 1) {
		ODP_DBG("segment alloc failed\n");
		return ODP_PACKET_INVALID;
	}

	link_hdr = packet_hdr(ref);

	seg_entry_find_offset(&hdr, &idx, &seg_offset, &seg_idx, offset);
	num_copy = hdr->buf_hdr.num_seg - idx;
	segcount = pkt_hdr->buf_hdr.segcount;

	/* In addition to segments, update reference count of
	 * an existing link header. */
	if (seg_is_link(hdr))
		buffer_ref_inc((odp_buffer_hdr_t *)hdr);

	seg = seg_entry_next(&hdr, &idx);
	link_hdr->buf_hdr.num_seg = 1;
	link_hdr->buf_hdr.seg[0].hdr  = seg->hdr;
	link_hdr->buf_hdr.seg[0].data = seg->data + seg_offset;
	link_hdr->buf_hdr.seg[0].len  = seg->len  - seg_offset;
	buffer_ref_inc(seg->hdr);

	for (i = 1; i < num_copy; i++) {
		/* Update link header reference count */
		if (idx == 0 && seg_is_link(hdr))
			buffer_ref_inc((odp_buffer_hdr_t *)hdr);

		seg = seg_entry_next(&hdr, &idx);

		link_hdr->buf_hdr.num_seg++;
		link_hdr->buf_hdr.seg[i].hdr  = seg->hdr;
		link_hdr->buf_hdr.seg[i].data = seg->data;
		link_hdr->buf_hdr.seg[i].len  = seg->len;
		buffer_ref_inc(seg->hdr);
	}

	next_hdr = hdr;

	/* Increment ref count for remaining segments */
	for (i = seg_idx + num_copy; i < segcount; i++) {
		/* Update link header reference count */
		if (idx == 0 && seg_is_link(hdr))
			buffer_ref_inc((odp_buffer_hdr_t *)hdr);

		seg = seg_entry_next(&hdr, &idx);
		buffer_ref_inc(seg->hdr);
	}

	len = pkt_hdr->frame_len - offset;
	link_hdr->buf_hdr.next_seg  = next_hdr;
	link_hdr->buf_hdr.last_seg  = pkt_hdr->buf_hdr.last_seg;
	link_hdr->buf_hdr.segcount  = segcount - seg_idx;
	link_hdr->frame_len         = len;
	link_hdr->tailroom          = pkt_hdr->tailroom;
	link_hdr->shared_len        = len;

	/* Link header does not have headroom, it just points to other
	 * buffers. Zero length headroom ensures that head of the other buffer
	 * is not pushed through a reference. */
	link_hdr->headroom          = 0;

	if (pkt_hdr->shared_len < len)
		pkt_hdr->shared_len = len;

	return ref;

}

odp_packet_t odp_packet_ref_pkt(odp_packet_t pkt, uint32_t offset,
				odp_packet_t hdr)
{
	odp_packet_t ref;
	int ret;
	odp_packet_hdr_t *new_hdr;
	odp_packet_hdr_t *pkt_hdr = packet_hdr(pkt);
	uint32_t len = pkt_hdr->frame_len;

	ref = odp_packet_ref(pkt, offset);

	if (ref == ODP_PACKET_INVALID) {
		ODP_DBG("reference create failed\n");
		return ODP_PACKET_INVALID;
	}

	ret = odp_packet_concat(&hdr, ref);

	if (ret < 0) {
		ODP_DBG("concat failed\n");
		odp_packet_free(ref);
		return ODP_PACKET_INVALID;
	}

	new_hdr = packet_hdr(hdr);
	new_hdr->shared_len = len - offset;

	return hdr;

}

int odp_packet_has_ref(odp_packet_t pkt)
{
	odp_buffer_hdr_t *buf_hdr;
	seg_entry_t *seg;
	int i;
	uint32_t ref_cnt;
	odp_packet_hdr_t *pkt_hdr = packet_hdr(pkt);
	int seg_count = pkt_hdr->buf_hdr.segcount;
	odp_packet_hdr_t *hdr = pkt_hdr;
	uint8_t idx = 0;

	for (i = 0; i < seg_count; i++) {
		seg = seg_entry_next(&hdr, &idx);
		buf_hdr = seg->hdr;
		ref_cnt = buffer_ref(buf_hdr);

		if (is_multi_ref(ref_cnt))
			return 1;
	}

	return 0;
}

uint32_t odp_packet_unshared_len(odp_packet_t pkt)
{
	odp_packet_hdr_t *pkt_hdr = packet_hdr(pkt);
	uint32_t len = pkt_hdr->frame_len;

	if (odp_packet_has_ref(pkt))
		return len - pkt_hdr->shared_len;

	return len;
}

/* Include non-inlined versions of API functions */
#if ODP_ABI_COMPAT == 1
#include <odp/api/plat/packet_inlines_api.h>
#endif<|MERGE_RESOLUTION|>--- conflicted
+++ resolved
@@ -69,8 +69,6 @@
 	return (odp_packet_t)buf_hdr;
 }
 
-<<<<<<< HEAD
-=======
 static inline odp_buffer_t packet_to_buffer(odp_packet_t pkt)
 {
 	return (odp_buffer_t)pkt;
@@ -169,7 +167,6 @@
 	*seg_idx = i;
 }
 
->>>>>>> 91ef9f7e
 static inline uint32_t packet_seg_len(odp_packet_hdr_t *pkt_hdr,
 				      uint32_t seg_idx)
 {
