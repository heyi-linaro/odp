/* Copyright (c) 2013, Linaro Limited
 * All rights reserved.
 *
 * SPDX-License-Identifier:     BSD-3-Clause
 */

#include <odp/api/plat/packet_inlines.h>
#include <odp/api/packet.h>
#include <odp_packet_internal.h>
#include <odp_debug_internal.h>
#include <odp/api/hints.h>
#include <odp/api/byteorder.h>

#include <protocols/eth.h>
#include <protocols/ip.h>
#include <protocols/tcp.h>
#include <protocols/udp.h>

#include <errno.h>
#include <string.h>
#include <stdio.h>
#include <inttypes.h>

/* Initial packet segment data length */
#define BASE_LEN  CONFIG_PACKET_MAX_SEG_LEN

#include <odp/visibility_begin.h>

/* Fill in packet header field offsets for inline functions */
const _odp_packet_inline_offset_t _odp_packet_inline ODP_ALIGNED_CACHE = {
	.data           = offsetof(odp_packet_hdr_t, buf_hdr.seg[0].data),
	.seg_len        = offsetof(odp_packet_hdr_t, buf_hdr.seg[0].len),
	.frame_len      = offsetof(odp_packet_hdr_t, frame_len),
	.headroom       = offsetof(odp_packet_hdr_t, headroom),
	.tailroom       = offsetof(odp_packet_hdr_t, tailroom),
	.pool           = offsetof(odp_packet_hdr_t, buf_hdr.pool_hdl),
	.input          = offsetof(odp_packet_hdr_t, input),
	.segcount       = offsetof(odp_packet_hdr_t, buf_hdr.segcount),
	.user_ptr       = offsetof(odp_packet_hdr_t, buf_hdr.buf_ctx),
	.user_area      = offsetof(odp_packet_hdr_t, buf_hdr.uarea_addr),
	.user_area_size = offsetof(odp_packet_hdr_t, buf_hdr.uarea_size),
	.flow_hash      = offsetof(odp_packet_hdr_t, flow_hash),
	.timestamp      = offsetof(odp_packet_hdr_t, timestamp),
	.input_flags    = offsetof(odp_packet_hdr_t, p.input_flags)

};

#include <odp/visibility_end.h>

static inline odp_packet_hdr_t *packet_hdr(odp_packet_t pkt)
{
	return (odp_packet_hdr_t *)(uintptr_t)pkt;
}

static inline odp_buffer_t buffer_handle(odp_packet_hdr_t *pkt_hdr)
{
	return (odp_buffer_t)pkt_hdr;
}

static inline odp_packet_hdr_t *buf_to_packet_hdr(odp_buffer_t buf)
{
	return (odp_packet_hdr_t *)buf_hdl_to_hdr(buf);
}

odp_packet_t _odp_packet_from_buf_hdr(odp_buffer_hdr_t *buf_hdr)
{
	return (odp_packet_t)buf_hdr;
}

static inline odp_buffer_t packet_to_buffer(odp_packet_t pkt)
{
	return (odp_buffer_t)pkt;
}

static inline uint32_t packet_seg_len(odp_packet_hdr_t *pkt_hdr,
				      uint32_t seg_idx)
{
	return pkt_hdr->buf_hdr.seg[seg_idx].len;
}

static inline void *packet_seg_data(odp_packet_hdr_t *pkt_hdr, uint32_t seg_idx)
{
	return pkt_hdr->buf_hdr.seg[seg_idx].data;
}

static inline int packet_last_seg(odp_packet_hdr_t *pkt_hdr)
{
	if (CONFIG_PACKET_MAX_SEGS == 1)
		return 0;
	else
		return pkt_hdr->buf_hdr.segcount - 1;
}

static inline uint32_t packet_first_seg_len(odp_packet_hdr_t *pkt_hdr)
{
	return packet_seg_len(pkt_hdr, 0);
}

static inline uint32_t packet_last_seg_len(odp_packet_hdr_t *pkt_hdr)
{
	int last = packet_last_seg(pkt_hdr);

	return packet_seg_len(pkt_hdr, last);
}

static inline void *packet_data(odp_packet_hdr_t *pkt_hdr)
{
	return pkt_hdr->buf_hdr.seg[0].data;
}

static inline void *packet_tail(odp_packet_hdr_t *pkt_hdr)
{
	int last = packet_last_seg(pkt_hdr);
	uint32_t seg_len = pkt_hdr->buf_hdr.seg[last].len;

	return pkt_hdr->buf_hdr.seg[last].data + seg_len;
}

static inline uint32_t seg_headroom(odp_packet_hdr_t *pkt_hdr, int seg)
{
	odp_buffer_hdr_t *hdr = pkt_hdr->buf_hdr.seg[seg].hdr;
	uint8_t *base = hdr->base_data;
	uint8_t *head = pkt_hdr->buf_hdr.seg[seg].data;

	return CONFIG_PACKET_HEADROOM + (head - base);
}

static inline uint32_t seg_tailroom(odp_packet_hdr_t *pkt_hdr, int seg)
{
	uint32_t seg_len      = pkt_hdr->buf_hdr.seg[seg].len;
	odp_buffer_hdr_t *hdr = pkt_hdr->buf_hdr.seg[seg].hdr;
	uint8_t *tail         = pkt_hdr->buf_hdr.seg[seg].data + seg_len;

	return hdr->buf_end - tail;
}

static inline void push_head(odp_packet_hdr_t *pkt_hdr, uint32_t len)
{
	pkt_hdr->headroom  -= len;
	pkt_hdr->frame_len += len;
	pkt_hdr->buf_hdr.seg[0].data -= len;
	pkt_hdr->buf_hdr.seg[0].len  += len;
}

static inline void pull_head(odp_packet_hdr_t *pkt_hdr, uint32_t len)
{
	pkt_hdr->headroom  += len;
	pkt_hdr->frame_len -= len;
	pkt_hdr->buf_hdr.seg[0].data += len;
	pkt_hdr->buf_hdr.seg[0].len  -= len;
}

static inline void push_tail(odp_packet_hdr_t *pkt_hdr, uint32_t len)
{
	int last = packet_last_seg(pkt_hdr);

	pkt_hdr->tailroom  -= len;
	pkt_hdr->frame_len += len;
	pkt_hdr->buf_hdr.seg[last].len += len;
}

/* Copy all metadata for segmentation modification. Segment data and lengths
 * are not copied. */
static inline void packet_seg_copy_md(odp_packet_hdr_t *dst,
				      odp_packet_hdr_t *src)
{
	dst->p = src->p;

	/* lengths are not copied:
	 *   .frame_len
	 *   .headroom
	 *   .tailroom
	 */

	dst->input     = src->input;
	dst->dst_queue = src->dst_queue;
	dst->flow_hash = src->flow_hash;
	dst->timestamp = src->timestamp;

	/* buffer header side packet metadata */
	dst->buf_hdr.buf_u64    = src->buf_hdr.buf_u64;
	dst->buf_hdr.uarea_addr = src->buf_hdr.uarea_addr;
	dst->buf_hdr.uarea_size = src->buf_hdr.uarea_size;

	/* segmentation data is not copied:
	 *   buf_hdr.seg[]
	 *   buf_hdr.segcount
	 */
}

static inline void *packet_map(odp_packet_hdr_t *pkt_hdr,
			       uint32_t offset, uint32_t *seg_len, int *seg_idx)
{
	void *addr;
	uint32_t len;
	int seg = 0;
	int seg_count = pkt_hdr->buf_hdr.segcount;

	if (odp_unlikely(offset >= pkt_hdr->frame_len))
		return NULL;

	if (odp_likely(CONFIG_PACKET_MAX_SEGS == 1 || seg_count == 1)) {
		addr = pkt_hdr->buf_hdr.seg[0].data + offset;
		len  = pkt_hdr->buf_hdr.seg[0].len - offset;
	} else {
		int i;
		uint32_t seg_start = 0, seg_end = 0;

		for (i = 0; i < seg_count; i++) {
			seg_end += pkt_hdr->buf_hdr.seg[i].len;

			if (odp_likely(offset < seg_end))
				break;

			seg_start = seg_end;
		}

		addr = pkt_hdr->buf_hdr.seg[i].data + (offset - seg_start);
		len  = pkt_hdr->buf_hdr.seg[i].len - (offset - seg_start);
		seg  = i;
	}

	if (seg_len)
		*seg_len = len;

	if (seg_idx)
		*seg_idx = seg;

	return addr;
}

void packet_parse_reset(odp_packet_hdr_t *pkt_hdr)
{
	/* Reset parser metadata before new parse */
	pkt_hdr->p.error_flags.all  = 0;
	pkt_hdr->p.input_flags.all  = 0;
	pkt_hdr->p.output_flags.all = 0;
	pkt_hdr->p.l2_offset        = 0;
	pkt_hdr->p.l3_offset        = ODP_PACKET_OFFSET_INVALID;
	pkt_hdr->p.l4_offset        = ODP_PACKET_OFFSET_INVALID;
}

<<<<<<< HEAD
/**
 * Initialize packet
 */
static inline void packet_init(odp_packet_hdr_t *pkt_hdr, uint32_t len)
{
	uint32_t seg_len;
	int num = pkt_hdr->buf_hdr.segcount;

	if (odp_likely(CONFIG_PACKET_MAX_SEGS == 1 || num == 1)) {
		seg_len = len;
		pkt_hdr->buf_hdr.seg[0].len = len;
	} else {
		seg_len = len - ((num - 1) * CONFIG_PACKET_MAX_SEG_LEN);

		/* Last segment data length */
		pkt_hdr->buf_hdr.seg[num - 1].len = seg_len;
	}

	pkt_hdr->p.input_flags.all  = 0;
	pkt_hdr->p.output_flags.all = 0;
	pkt_hdr->p.error_flags.all  = 0;

	pkt_hdr->p.l2_offset = 0;
	pkt_hdr->p.l3_offset = ODP_PACKET_OFFSET_INVALID;
	pkt_hdr->p.l4_offset = ODP_PACKET_OFFSET_INVALID;

       /*
	* Packet headroom is set from the pool's headroom
	* Packet tailroom is rounded up to fill the last
	* segment occupied by the allocated length.
	*/
	pkt_hdr->frame_len = len;
	pkt_hdr->headroom  = CONFIG_PACKET_HEADROOM;
	pkt_hdr->tailroom  = CONFIG_PACKET_MAX_SEG_LEN - seg_len +
			     CONFIG_PACKET_TAILROOM;

	pkt_hdr->input = ODP_PKTIO_INVALID;
	pkt_hdr->buf_hdr.event_subtype = ODP_EVENT_PACKET_BASIC;
}

=======
>>>>>>> f4f7679d
static inline void init_segments(odp_packet_hdr_t *pkt_hdr[], int num)
{
	odp_packet_hdr_t *hdr;
	int i;

	/* First segment is the packet descriptor */
	hdr = pkt_hdr[0];

	hdr->buf_hdr.seg[0].data = hdr->buf_hdr.base_data;
	hdr->buf_hdr.seg[0].len  = BASE_LEN;

	/* Link segments */
	if (CONFIG_PACKET_MAX_SEGS != 1) {
		hdr->buf_hdr.segcount = num;

		if (odp_unlikely(num > 1)) {
			for (i = 1; i < num; i++) {
				odp_buffer_hdr_t *buf_hdr;

				buf_hdr = &pkt_hdr[i]->buf_hdr;
				hdr->buf_hdr.seg[i].hdr  = buf_hdr;
				hdr->buf_hdr.seg[i].data = buf_hdr->base_data;
				hdr->buf_hdr.seg[i].len  = BASE_LEN;
			}
		}
	}
}

static inline void reset_seg(odp_packet_hdr_t *pkt_hdr, int first, int num)
{
	odp_buffer_hdr_t *hdr;
	void *base;
	int i;

	for (i = first; i < first + num; i++) {
		hdr  = pkt_hdr->buf_hdr.seg[i].hdr;
		base = hdr->base_data;
		pkt_hdr->buf_hdr.seg[i].len  = BASE_LEN;
		pkt_hdr->buf_hdr.seg[i].data = base;
	}
}

/* Calculate the number of segments */
static inline int num_segments(uint32_t len)
{
	uint32_t max_seg_len;
	int num;

	if (CONFIG_PACKET_MAX_SEGS == 1)
		return 1;

	num = 1;
	max_seg_len = CONFIG_PACKET_MAX_SEG_LEN;

	if (odp_unlikely(len > max_seg_len)) {
		num = len / max_seg_len;

		if (odp_likely((num * max_seg_len) != len))
			num += 1;
	}

	return num;
}

static inline void add_all_segs(odp_packet_hdr_t *to, odp_packet_hdr_t *from)
{
	int i;
	int n   = to->buf_hdr.segcount;
	int num = from->buf_hdr.segcount;

	for (i = 0; i < num; i++) {
		to->buf_hdr.seg[n + i].hdr  = from->buf_hdr.seg[i].hdr;
		to->buf_hdr.seg[n + i].data = from->buf_hdr.seg[i].data;
		to->buf_hdr.seg[n + i].len  = from->buf_hdr.seg[i].len;
	}

	to->buf_hdr.segcount = n + num;
}

static inline void copy_num_segs(odp_packet_hdr_t *to, odp_packet_hdr_t *from,
				 int first, int num)
{
	int i;

	for (i = 0; i < num; i++) {
		to->buf_hdr.seg[i].hdr  = from->buf_hdr.seg[first + i].hdr;
		to->buf_hdr.seg[i].data = from->buf_hdr.seg[first + i].data;
		to->buf_hdr.seg[i].len  = from->buf_hdr.seg[first + i].len;
	}

	to->buf_hdr.segcount = num;
}

static inline odp_packet_hdr_t *alloc_segments(pool_t *pool, int num)
{
	odp_packet_hdr_t *pkt_hdr[num];
	int ret;

	ret = buffer_alloc_multi(pool, (odp_buffer_hdr_t **)pkt_hdr, num);

	if (odp_unlikely(ret != num)) {
		if (ret > 0)
			buffer_free_multi((odp_buffer_hdr_t **)pkt_hdr, ret);

		return NULL;
	}

	init_segments(pkt_hdr, num);

	return pkt_hdr[0];
}

static inline odp_packet_hdr_t *add_segments(odp_packet_hdr_t *pkt_hdr,
					     pool_t *pool, uint32_t len,
					     int num, int head)
{
	odp_packet_hdr_t *new_hdr;
	uint32_t seg_len, offset;

	new_hdr = alloc_segments(pool, num);

	if (new_hdr == NULL)
		return NULL;

	seg_len = len - ((num - 1) * pool->max_seg_len);
	offset  = pool->max_seg_len - seg_len;

	if (head) {
		/* add into the head*/
		add_all_segs(new_hdr, pkt_hdr);

		/* adjust first segment length */
		new_hdr->buf_hdr.seg[0].data += offset;
		new_hdr->buf_hdr.seg[0].len   = seg_len;

		packet_seg_copy_md(new_hdr, pkt_hdr);
		new_hdr->frame_len = pkt_hdr->frame_len + len;
		new_hdr->headroom  = pool->headroom + offset;
		new_hdr->tailroom  = pkt_hdr->tailroom;

		pkt_hdr = new_hdr;
	} else {
		int last;

		/* add into the tail */
		add_all_segs(pkt_hdr, new_hdr);

		/* adjust last segment length */
		last = packet_last_seg(pkt_hdr);
		pkt_hdr->buf_hdr.seg[last].len = seg_len;

		pkt_hdr->frame_len += len;
		pkt_hdr->tailroom   = pool->tailroom + offset;
	}

	return pkt_hdr;
}

static inline void free_bufs(odp_packet_hdr_t *pkt_hdr, int first, int num)
{
	int i;
	odp_buffer_hdr_t *buf_hdr[num];

	for (i = 0; i < num; i++)
		buf_hdr[i] = pkt_hdr->buf_hdr.seg[first + i].hdr;

	buffer_free_multi(buf_hdr, num);
}

static inline odp_packet_hdr_t *free_segments(odp_packet_hdr_t *pkt_hdr,
					      int num, uint32_t free_len,
					      uint32_t pull_len, int head)
{
	int num_remain = pkt_hdr->buf_hdr.segcount - num;

	if (head) {
		odp_packet_hdr_t *new_hdr;
		int i;
		odp_buffer_hdr_t *buf_hdr[num];

		for (i = 0; i < num; i++)
			buf_hdr[i] = pkt_hdr->buf_hdr.seg[i].hdr;

		/* First remaining segment is the new packet descriptor */
		new_hdr = pkt_hdr->buf_hdr.seg[num].hdr;

		copy_num_segs(new_hdr, pkt_hdr, num, num_remain);
		packet_seg_copy_md(new_hdr, pkt_hdr);

		/* Tailroom not changed */
		new_hdr->tailroom  = pkt_hdr->tailroom;
		new_hdr->headroom  = seg_headroom(new_hdr, 0);
		new_hdr->frame_len = pkt_hdr->frame_len - free_len;

		pull_head(new_hdr, pull_len);

		pkt_hdr = new_hdr;

		buffer_free_multi(buf_hdr, num);
	} else {
		/* Free last 'num' bufs */
		free_bufs(pkt_hdr, num_remain, num);

		/* Head segment remains, no need to copy or update majority
		 * of the metadata. */
		pkt_hdr->buf_hdr.segcount = num_remain;
		pkt_hdr->frame_len -= free_len;
		pkt_hdr->tailroom = seg_tailroom(pkt_hdr, num_remain - 1);

		pull_tail(pkt_hdr, pull_len);
	}

	return pkt_hdr;
}

static inline int packet_alloc(pool_t *pool, uint32_t len, int max_pkt,
			       int num_seg, odp_packet_t *pkt)
{
	int num_buf, i;
	int num     = max_pkt;
	int max_buf = max_pkt * num_seg;
	odp_packet_hdr_t *pkt_hdr[max_buf];

	num_buf = buffer_alloc_multi(pool, (odp_buffer_hdr_t **)pkt_hdr,
				     max_buf);

	/* Failed to allocate all segments */
	if (odp_unlikely(num_buf != max_buf)) {
		int num_free;

		num      = num_buf / num_seg;
		num_free = num_buf - (num * num_seg);

		if (num_free > 0) {
			odp_buffer_hdr_t **p;

			p = (odp_buffer_hdr_t **)&pkt_hdr[num_buf - num_free];
			buffer_free_multi(p, num_free);
		}

		if (num == 0)
			return 0;
	}

	for (i = 0; i < num; i++) {
		odp_packet_hdr_t *hdr;

		/* First buffer is the packet descriptor */
		hdr    = pkt_hdr[i * num_seg];
		pkt[i] = packet_handle(hdr);
		init_segments(&pkt_hdr[i * num_seg], num_seg);

		packet_init(hdr, len);
	}

	return num;
}

int packet_alloc_multi(odp_pool_t pool_hdl, uint32_t len,
		       odp_packet_t pkt[], int max_num)
{
	pool_t *pool = pool_entry_from_hdl(pool_hdl);
	int num, num_seg;

	num_seg = num_segments(len);
	num     = packet_alloc(pool, len, max_num, num_seg, pkt);

	return num;
}

odp_packet_t odp_packet_alloc(odp_pool_t pool_hdl, uint32_t len)
{
	pool_t *pool = pool_entry_from_hdl(pool_hdl);
	odp_packet_t pkt;
	int num, num_seg;

	if (odp_unlikely(pool->params.type != ODP_POOL_PACKET)) {
		__odp_errno = EINVAL;
		return ODP_PACKET_INVALID;
	}

	if (odp_unlikely(len > pool->max_len))
		return ODP_PACKET_INVALID;

	num_seg = num_segments(len);
	num     = packet_alloc(pool, len, 1, num_seg, &pkt);

	if (odp_unlikely(num == 0))
		return ODP_PACKET_INVALID;

	return pkt;
}

int odp_packet_alloc_multi(odp_pool_t pool_hdl, uint32_t len,
			   odp_packet_t pkt[], int max_num)
{
	pool_t *pool = pool_entry_from_hdl(pool_hdl);
	int num, num_seg;

	if (odp_unlikely(pool->params.type != ODP_POOL_PACKET)) {
		__odp_errno = EINVAL;
		return -1;
	}

	if (odp_unlikely(len > pool->max_len))
		return -1;

	num_seg = num_segments(len);
	num     = packet_alloc(pool, len, max_num, num_seg, pkt);

	return num;
}

void odp_packet_free(odp_packet_t pkt)
{
	odp_packet_hdr_t *pkt_hdr = packet_hdr(pkt);
	odp_buffer_t hdl = buffer_handle(pkt_hdr);

	int num_seg = pkt_hdr->buf_hdr.segcount;

	if (odp_likely(CONFIG_PACKET_MAX_SEGS == 1 || num_seg == 1))
		buffer_free_multi((odp_buffer_hdr_t **)&hdl, 1);
	else
		free_bufs(pkt_hdr, 0, num_seg);
}

void odp_packet_free_multi(const odp_packet_t pkt[], int num)
{
	if (CONFIG_PACKET_MAX_SEGS == 1) {
		buffer_free_multi((odp_buffer_hdr_t **)(uintptr_t)pkt, num);
	} else {
		odp_buffer_hdr_t *buf_hdr[num * CONFIG_PACKET_MAX_SEGS];
		int i;
		int j;
		int bufs = 0;

		for (i = 0; i < num; i++) {
			odp_packet_hdr_t *pkt_hdr = packet_hdr(pkt[i]);
			int num_seg = pkt_hdr->buf_hdr.segcount;
			odp_buffer_hdr_t *hdr = &pkt_hdr->buf_hdr;

			buf_hdr[bufs] = hdr;
			bufs++;

			if (odp_likely(num_seg == 1))
				continue;

			for (j = 1; j < num_seg; j++) {
				buf_hdr[bufs] = hdr->seg[j].hdr;
				bufs++;
			}
		}

		buffer_free_multi(buf_hdr, bufs);
	}
}

int odp_packet_reset(odp_packet_t pkt, uint32_t len)
{
	odp_packet_hdr_t *const pkt_hdr = packet_hdr(pkt);
	pool_t *pool = pkt_hdr->buf_hdr.pool_ptr;
	int num = pkt_hdr->buf_hdr.segcount;

	if (odp_unlikely(len > (pool->max_seg_len * num)))
		return -1;

	reset_seg(pkt_hdr, 0, num);

	packet_init(pkt_hdr, len);

	return 0;
}

odp_packet_t odp_packet_from_event(odp_event_t ev)
{
	if (odp_unlikely(ev == ODP_EVENT_INVALID))
		return ODP_PACKET_INVALID;

	return (odp_packet_t)buf_to_packet_hdr((odp_buffer_t)ev);
}

odp_event_t odp_packet_to_event(odp_packet_t pkt)
{
	if (odp_unlikely(pkt == ODP_PACKET_INVALID))
		return ODP_EVENT_INVALID;

	return (odp_event_t)buffer_handle(packet_hdr(pkt));
}

/*
 *
 * Pointers and lengths
 * ********************************************************
 *
 */

uint32_t odp_packet_buf_len(odp_packet_t pkt)
{
	odp_packet_hdr_t *pkt_hdr = packet_hdr(pkt);

	return pkt_hdr->buf_hdr.size * pkt_hdr->buf_hdr.segcount;
}

void *odp_packet_tail(odp_packet_t pkt)
{
	odp_packet_hdr_t *pkt_hdr = packet_hdr(pkt);

	return packet_tail(pkt_hdr);
}

void *odp_packet_push_head(odp_packet_t pkt, uint32_t len)
{
	odp_packet_hdr_t *pkt_hdr = packet_hdr(pkt);

	if (len > pkt_hdr->headroom)
		return NULL;

	push_head(pkt_hdr, len);
	return packet_data(pkt_hdr);
}

static inline uint32_t pack_seg_head(odp_packet_hdr_t *pkt_hdr, int seg)
{
	odp_buffer_hdr_t *hdr = pkt_hdr->buf_hdr.seg[seg].hdr;
	uint32_t len = pkt_hdr->buf_hdr.seg[seg].len;
	uint8_t *src = pkt_hdr->buf_hdr.seg[seg].data;
	uint8_t *dst = hdr->base_data;

	if (dst != src) {
		memmove(dst, src, len);
		pkt_hdr->buf_hdr.seg[seg].data = dst;
	}

	return len;
}

static inline uint32_t pack_seg_tail(odp_packet_hdr_t *pkt_hdr, int seg)
{
	odp_buffer_hdr_t *hdr = pkt_hdr->buf_hdr.seg[seg].hdr;
	uint32_t len = pkt_hdr->buf_hdr.seg[seg].len;
	uint8_t *src = pkt_hdr->buf_hdr.seg[seg].data;
	uint8_t *dst = hdr->base_data + BASE_LEN - len;

	if (dst != src) {
		memmove(dst, src, len);
		pkt_hdr->buf_hdr.seg[seg].data = dst;
	}

	return len;
}

static inline uint32_t fill_seg_head(odp_packet_hdr_t *pkt_hdr, int dst_seg,
				     int src_seg, uint32_t max_len)
{
	uint32_t len    = pkt_hdr->buf_hdr.seg[src_seg].len;
	uint8_t *src    = pkt_hdr->buf_hdr.seg[src_seg].data;
	uint32_t offset = pkt_hdr->buf_hdr.seg[dst_seg].len;
	uint8_t *dst    = pkt_hdr->buf_hdr.seg[dst_seg].data + offset;

	if (len > max_len)
		len = max_len;

	memmove(dst, src, len);

	pkt_hdr->buf_hdr.seg[dst_seg].len  += len;
	pkt_hdr->buf_hdr.seg[src_seg].len  -= len;
	pkt_hdr->buf_hdr.seg[src_seg].data += len;

	if (pkt_hdr->buf_hdr.seg[src_seg].len == 0) {
		odp_buffer_hdr_t *hdr = pkt_hdr->buf_hdr.seg[src_seg].hdr;

		pkt_hdr->buf_hdr.seg[src_seg].data = hdr->base_data;
	}

	return len;
}

static inline uint32_t fill_seg_tail(odp_packet_hdr_t *pkt_hdr, int dst_seg,
				     int src_seg, uint32_t max_len)
{
	uint32_t src_len = pkt_hdr->buf_hdr.seg[src_seg].len;
	uint8_t *src     = pkt_hdr->buf_hdr.seg[src_seg].data;
	uint8_t *dst     = pkt_hdr->buf_hdr.seg[dst_seg].data;
	uint32_t len     = src_len;

	if (len > max_len)
		len = max_len;

	src += src_len - len;
	dst -= len;

	memmove(dst, src, len);

	pkt_hdr->buf_hdr.seg[dst_seg].data -= len;
	pkt_hdr->buf_hdr.seg[dst_seg].len  += len;
	pkt_hdr->buf_hdr.seg[src_seg].len  -= len;

	if (pkt_hdr->buf_hdr.seg[src_seg].len == 0) {
		odp_buffer_hdr_t *hdr = pkt_hdr->buf_hdr.seg[src_seg].hdr;

		pkt_hdr->buf_hdr.seg[src_seg].data = hdr->base_data;
	}

	return len;
}

static inline int move_data_to_head(odp_packet_hdr_t *pkt_hdr, int segs)
{
	int dst_seg, src_seg;
	uint32_t len, free_len;
	uint32_t moved = 0;

	for (dst_seg = 0; dst_seg < segs; dst_seg++) {
		len    = pack_seg_head(pkt_hdr, dst_seg);
		moved += len;

		if (len == BASE_LEN)
			continue;

		free_len = BASE_LEN - len;

		for (src_seg = dst_seg + 1; CONFIG_PACKET_MAX_SEGS > 1 &&
		     src_seg < segs; src_seg++) {
			len = fill_seg_head(pkt_hdr, dst_seg, src_seg,
					    free_len);
			moved += len;

			if (len == free_len) {
				/* dst seg is full */
				break;
			}

			/* src seg is empty */
			free_len -= len;
		}

		if (moved == pkt_hdr->frame_len)
			break;
	}

	/* last segment which have data */
	return dst_seg;
}

static inline int move_data_to_tail(odp_packet_hdr_t *pkt_hdr, int segs)
{
	int dst_seg, src_seg;
	uint32_t len, free_len;
	uint32_t moved = 0;

	for (dst_seg = segs - 1; dst_seg >= 0; dst_seg--) {
		len    = pack_seg_tail(pkt_hdr, dst_seg);
		moved += len;

		if (len == BASE_LEN)
			continue;

		free_len = BASE_LEN - len;

		for (src_seg = dst_seg - 1; src_seg >= 0; src_seg--) {
			len = fill_seg_tail(pkt_hdr, dst_seg, src_seg,
					    free_len);
			moved += len;

			if (len == free_len) {
				/* dst seg is full */
				break;
			}

			/* src seg is empty */
			free_len -= len;
		}

		if (moved == pkt_hdr->frame_len)
			break;
	}

	/* first segment which have data */
	return dst_seg;
}

int odp_packet_extend_head(odp_packet_t *pkt, uint32_t len,
			   void **data_ptr, uint32_t *seg_len)
{
	odp_packet_hdr_t *pkt_hdr = packet_hdr(*pkt);
	uint32_t frame_len = pkt_hdr->frame_len;
	uint32_t headroom  = pkt_hdr->headroom;
	int ret = 0;

	if (len > headroom) {
		pool_t *pool = pkt_hdr->buf_hdr.pool_ptr;
		int num;
		int segs;

		if (odp_unlikely((frame_len + len) > pool->max_len))
			return -1;

		num  = num_segments(len - headroom);
		segs = pkt_hdr->buf_hdr.segcount;

		if (odp_unlikely((segs + num) > CONFIG_PACKET_MAX_SEGS)) {
			/* Cannot directly add new segments */
			odp_packet_hdr_t *new_hdr;
			int new_segs = 0;
			int free_segs = 0;
			uint32_t offset;

			num = num_segments(frame_len + len);

			if (num > segs) {
				/* Allocate additional segments */
				new_segs = num - segs;
				new_hdr  = alloc_segments(pool, new_segs);

				if (new_hdr == NULL)
					return -1;

			} else if (num < segs) {
				free_segs = segs - num;
			}

			/* Pack all data to packet tail */
			move_data_to_tail(pkt_hdr, segs);
			reset_seg(pkt_hdr, 0, segs);

			if (new_segs) {
				add_all_segs(new_hdr, pkt_hdr);
				packet_seg_copy_md(new_hdr, pkt_hdr);
				segs += new_segs;

				pkt_hdr = new_hdr;
				*pkt    = packet_handle(pkt_hdr);
			} else if (CONFIG_PACKET_MAX_SEGS > 1 && free_segs) {
				new_hdr = pkt_hdr->buf_hdr.seg[free_segs].hdr;
				packet_seg_copy_md(new_hdr, pkt_hdr);

				/* Free extra segs */
				free_bufs(pkt_hdr, 0, free_segs);

				segs   -= free_segs;
				pkt_hdr = new_hdr;
				*pkt    = packet_handle(pkt_hdr);
			}

			frame_len += len;
			offset = (segs * BASE_LEN) - frame_len;

			pkt_hdr->buf_hdr.seg[0].data += offset;
			pkt_hdr->buf_hdr.seg[0].len  -= offset;

			pkt_hdr->buf_hdr.segcount = segs;
			pkt_hdr->frame_len        = frame_len;
			pkt_hdr->headroom         = offset + pool->headroom;
			pkt_hdr->tailroom         = pool->tailroom;

			/* Data was moved */
			ret = 1;
		} else {
			void *ptr;

			push_head(pkt_hdr, headroom);
			ptr = add_segments(pkt_hdr, pool, len - headroom,
					   num, 1);

			if (ptr == NULL) {
				/* segment alloc failed, rollback changes */
				pull_head(pkt_hdr, headroom);
				return -1;
			}

			*pkt    = packet_handle(ptr);
			pkt_hdr = ptr;
		}
	} else {
		push_head(pkt_hdr, len);
	}

	if (data_ptr)
		*data_ptr = packet_data(pkt_hdr);

	if (seg_len)
		*seg_len = packet_first_seg_len(pkt_hdr);

	return ret;
}

void *odp_packet_pull_head(odp_packet_t pkt, uint32_t len)
{
	odp_packet_hdr_t *pkt_hdr = packet_hdr(pkt);

	if (len > pkt_hdr->frame_len)
		return NULL;

	pull_head(pkt_hdr, len);
	return packet_data(pkt_hdr);
}

int odp_packet_trunc_head(odp_packet_t *pkt, uint32_t len,
			  void **data_ptr, uint32_t *seg_len_out)
{
	odp_packet_hdr_t *pkt_hdr = packet_hdr(*pkt);
	uint32_t seg_len = packet_first_seg_len(pkt_hdr);

	if (len > pkt_hdr->frame_len)
		return -1;

	if (len < seg_len) {
		pull_head(pkt_hdr, len);
	} else if (CONFIG_PACKET_MAX_SEGS != 1) {
		int num = 0;
		uint32_t pull_len = 0;

		while (seg_len <= len) {
			pull_len = len - seg_len;
			num++;
			seg_len += packet_seg_len(pkt_hdr, num);
		}

		pkt_hdr = free_segments(pkt_hdr, num, len - pull_len,
					pull_len, 1);
		*pkt    = packet_handle(pkt_hdr);
	}

	if (data_ptr)
		*data_ptr = packet_data(pkt_hdr);

	if (seg_len_out)
		*seg_len_out = packet_first_seg_len(pkt_hdr);

	return 0;
}

void *odp_packet_push_tail(odp_packet_t pkt, uint32_t len)
{
	odp_packet_hdr_t *pkt_hdr = packet_hdr(pkt);
	void *old_tail;

	if (len > pkt_hdr->tailroom)
		return NULL;

	old_tail = packet_tail(pkt_hdr);
	push_tail(pkt_hdr, len);

	return old_tail;
}

int odp_packet_extend_tail(odp_packet_t *pkt, uint32_t len,
			   void **data_ptr, uint32_t *seg_len_out)
{
	odp_packet_hdr_t *pkt_hdr = packet_hdr(*pkt);
	uint32_t frame_len = pkt_hdr->frame_len;
	uint32_t tailroom  = pkt_hdr->tailroom;
	uint32_t tail_off  = frame_len;
	int ret = 0;

	if (len > tailroom) {
		pool_t *pool = pkt_hdr->buf_hdr.pool_ptr;
		int num;
		int segs;

		if (odp_unlikely((frame_len + len) > pool->max_len))
			return -1;

		num  = num_segments(len - tailroom);
		segs = pkt_hdr->buf_hdr.segcount;

		if (odp_unlikely((segs + num) > CONFIG_PACKET_MAX_SEGS)) {
			/* Cannot directly add new segments */
			odp_packet_hdr_t *new_hdr;
			int new_segs = 0;
			int free_segs = 0;
			uint32_t offset;

			num = num_segments(frame_len + len);

			if (num > segs) {
				/* Allocate additional segments */
				new_segs = num - segs;
				new_hdr  = alloc_segments(pool, new_segs);

				if (new_hdr == NULL)
					return -1;

			} else if (num < segs) {
				free_segs = segs - num;
			}

			/* Pack all data to packet head */
			move_data_to_head(pkt_hdr, segs);
			reset_seg(pkt_hdr, 0, segs);

			if (new_segs) {
				/* Add new segs */
				add_all_segs(pkt_hdr, new_hdr);
				segs += new_segs;
			} else if (free_segs) {
				/* Free extra segs */
				free_bufs(pkt_hdr, segs - free_segs, free_segs);

				segs -= free_segs;
			}

			frame_len += len;
			offset     = (segs * BASE_LEN) - frame_len;

			pkt_hdr->buf_hdr.seg[segs - 1].len -= offset;

			pkt_hdr->buf_hdr.segcount = segs;
			pkt_hdr->frame_len        = frame_len;
			pkt_hdr->headroom         = pool->headroom;
			pkt_hdr->tailroom         = offset + pool->tailroom;

			/* Data was moved */
			ret = 1;
		} else {
			void *ptr;

			push_tail(pkt_hdr, tailroom);

			ptr = add_segments(pkt_hdr, pool, len - tailroom,
					   num, 0);

			if (ptr == NULL) {
				/* segment alloc failed, rollback changes */
				pull_tail(pkt_hdr, tailroom);
				return -1;
			}
		}
	} else {
		push_tail(pkt_hdr, len);
	}

	if (data_ptr)
		*data_ptr = packet_map(pkt_hdr, tail_off, seg_len_out, NULL);

	return ret;
}

void *odp_packet_pull_tail(odp_packet_t pkt, uint32_t len)
{
	odp_packet_hdr_t *pkt_hdr = packet_hdr(pkt);

	if (len > packet_last_seg_len(pkt_hdr))
		return NULL;

	pull_tail(pkt_hdr, len);

	return packet_tail(pkt_hdr);
}

int odp_packet_trunc_tail(odp_packet_t *pkt, uint32_t len,
			  void **tail_ptr, uint32_t *tailroom)
{
	int last;
	uint32_t seg_len;
	odp_packet_hdr_t *pkt_hdr = packet_hdr(*pkt);

	if (len > pkt_hdr->frame_len)
		return -1;

	last    = packet_last_seg(pkt_hdr);
	seg_len = packet_seg_len(pkt_hdr, last);

	if (len < seg_len) {
		pull_tail(pkt_hdr, len);
	} else if (CONFIG_PACKET_MAX_SEGS != 1) {
		int num = 0;
		uint32_t pull_len = 0;

		while (seg_len <= len) {
			pull_len = len - seg_len;
			num++;
			seg_len += packet_seg_len(pkt_hdr, last - num);
		}

		free_segments(pkt_hdr, num, len - pull_len, pull_len, 0);
	}

	if (tail_ptr)
		*tail_ptr = packet_tail(pkt_hdr);

	if (tailroom)
		*tailroom = pkt_hdr->tailroom;
	return 0;
}

void *odp_packet_offset(odp_packet_t pkt, uint32_t offset, uint32_t *len,
			odp_packet_seg_t *seg)
{
	int seg_idx;
	odp_packet_hdr_t *pkt_hdr = packet_hdr(pkt);
	void *addr = packet_map(pkt_hdr, offset, len, &seg_idx);

	if (addr != NULL && seg != NULL)
		*seg = _odp_packet_seg_from_ndx(seg_idx);

	return addr;
}

/*
 *
 * Meta-data
 * ********************************************************
 *
 */

int odp_packet_input_index(odp_packet_t pkt)
{
	return odp_pktio_index(packet_hdr(pkt)->input);
}

void odp_packet_user_ptr_set(odp_packet_t pkt, const void *ctx)
{
	packet_hdr(pkt)->buf_hdr.buf_cctx = ctx;
}

void *odp_packet_l2_ptr(odp_packet_t pkt, uint32_t *len)
{
	odp_packet_hdr_t *pkt_hdr = packet_hdr(pkt);

	if (!packet_hdr_has_l2(pkt_hdr))
		return NULL;
	return packet_map(pkt_hdr, pkt_hdr->p.l2_offset, len, NULL);
}

uint32_t odp_packet_l2_offset(odp_packet_t pkt)
{
	odp_packet_hdr_t *pkt_hdr = packet_hdr(pkt);

	if (!packet_hdr_has_l2(pkt_hdr))
		return ODP_PACKET_OFFSET_INVALID;
	return pkt_hdr->p.l2_offset;
}

int odp_packet_l2_offset_set(odp_packet_t pkt, uint32_t offset)
{
	odp_packet_hdr_t *pkt_hdr = packet_hdr(pkt);

	if (offset >= pkt_hdr->frame_len)
		return -1;

	packet_hdr_has_l2_set(pkt_hdr, 1);
	pkt_hdr->p.l2_offset = offset;
	return 0;
}

void *odp_packet_l3_ptr(odp_packet_t pkt, uint32_t *len)
{
	odp_packet_hdr_t *pkt_hdr = packet_hdr(pkt);

	return packet_map(pkt_hdr, pkt_hdr->p.l3_offset, len, NULL);
}

uint32_t odp_packet_l3_offset(odp_packet_t pkt)
{
	odp_packet_hdr_t *pkt_hdr = packet_hdr(pkt);

	return pkt_hdr->p.l3_offset;
}

int odp_packet_l3_offset_set(odp_packet_t pkt, uint32_t offset)
{
	odp_packet_hdr_t *pkt_hdr = packet_hdr(pkt);

	if (offset >= pkt_hdr->frame_len)
		return -1;

	pkt_hdr->p.l3_offset = offset;
	return 0;
}

void *odp_packet_l4_ptr(odp_packet_t pkt, uint32_t *len)
{
	odp_packet_hdr_t *pkt_hdr = packet_hdr(pkt);

	return packet_map(pkt_hdr, pkt_hdr->p.l4_offset, len, NULL);
}

uint32_t odp_packet_l4_offset(odp_packet_t pkt)
{
	odp_packet_hdr_t *pkt_hdr = packet_hdr(pkt);

	return pkt_hdr->p.l4_offset;
}

int odp_packet_l4_offset_set(odp_packet_t pkt, uint32_t offset)
{
	odp_packet_hdr_t *pkt_hdr = packet_hdr(pkt);

	if (offset >= pkt_hdr->frame_len)
		return -1;

	pkt_hdr->p.l4_offset = offset;
	return 0;
}

void odp_packet_flow_hash_set(odp_packet_t pkt, uint32_t flow_hash)
{
	odp_packet_hdr_t *pkt_hdr = packet_hdr(pkt);

	pkt_hdr->flow_hash = flow_hash;
	pkt_hdr->p.input_flags.flow_hash = 1;
}

void odp_packet_ts_set(odp_packet_t pkt, odp_time_t timestamp)
{
	odp_packet_hdr_t *pkt_hdr = packet_hdr(pkt);

	pkt_hdr->timestamp = timestamp;
	pkt_hdr->p.input_flags.timestamp = 1;
}

/*
 *
 * Segment level
 * ********************************************************
 *
 */

void *odp_packet_seg_data(odp_packet_t pkt, odp_packet_seg_t seg)
{
	odp_packet_hdr_t *pkt_hdr = packet_hdr(pkt);

	if (odp_unlikely(_odp_packet_seg_to_ndx(seg) >=
			 pkt_hdr->buf_hdr.segcount))
		return NULL;

	return packet_seg_data(pkt_hdr, _odp_packet_seg_to_ndx(seg));
}

uint32_t odp_packet_seg_data_len(odp_packet_t pkt, odp_packet_seg_t seg)
{
	odp_packet_hdr_t *pkt_hdr = packet_hdr(pkt);

	if (odp_unlikely(_odp_packet_seg_to_ndx(seg) >=
			 pkt_hdr->buf_hdr.segcount))
		return 0;

	return packet_seg_len(pkt_hdr, _odp_packet_seg_to_ndx(seg));
}

/*
 *
 * Manipulation
 * ********************************************************
 *
 */

int odp_packet_add_data(odp_packet_t *pkt_ptr, uint32_t offset, uint32_t len)
{
	odp_packet_t pkt = *pkt_ptr;
	odp_packet_hdr_t *pkt_hdr = packet_hdr(pkt);
	uint32_t pktlen = pkt_hdr->frame_len;
	pool_t *pool = pkt_hdr->buf_hdr.pool_ptr;
	odp_packet_t newpkt;

	if (offset > pktlen)
		return -1;

	newpkt = odp_packet_alloc(pool->pool_hdl, pktlen + len);

	if (newpkt == ODP_PACKET_INVALID)
		return -1;

	if (odp_packet_copy_from_pkt(newpkt, 0, pkt, 0, offset) != 0 ||
	    odp_packet_copy_from_pkt(newpkt, offset + len, pkt, offset,
				     pktlen - offset) != 0) {
		odp_packet_free(newpkt);
		return -1;
	}

	_odp_packet_copy_md_to_packet(pkt, newpkt);
	odp_packet_free(pkt);
	*pkt_ptr = newpkt;

	return 1;
}

int odp_packet_rem_data(odp_packet_t *pkt_ptr, uint32_t offset, uint32_t len)
{
	odp_packet_t pkt = *pkt_ptr;
	odp_packet_hdr_t *pkt_hdr = packet_hdr(pkt);
	uint32_t pktlen = pkt_hdr->frame_len;
	pool_t *pool = pkt_hdr->buf_hdr.pool_ptr;
	odp_packet_t newpkt;

	if (offset > pktlen || offset + len > pktlen)
		return -1;

	newpkt = odp_packet_alloc(pool->pool_hdl, pktlen - len);

	if (newpkt == ODP_PACKET_INVALID)
		return -1;

	if (odp_packet_copy_from_pkt(newpkt, 0, pkt, 0, offset) != 0 ||
	    odp_packet_copy_from_pkt(newpkt, offset, pkt, offset + len,
				     pktlen - offset - len) != 0) {
		odp_packet_free(newpkt);
		return -1;
	}

	_odp_packet_copy_md_to_packet(pkt, newpkt);
	odp_packet_free(pkt);
	*pkt_ptr = newpkt;

	return 1;
}

int odp_packet_align(odp_packet_t *pkt, uint32_t offset, uint32_t len,
		     uint32_t align)
{
	int rc;
	uint32_t shift;
	uint32_t seglen = 0;  /* GCC */
	odp_packet_hdr_t *pkt_hdr = packet_hdr(*pkt);
	void *addr = packet_map(pkt_hdr, offset, &seglen, NULL);
	uint64_t uaddr = (uint64_t)(uintptr_t)addr;
	uint64_t misalign;

	if (align > ODP_CACHE_LINE_SIZE)
		return -1;

	if (seglen >= len) {
		misalign = align <= 1 ? 0 :
			ROUNDUP_ALIGN(uaddr, align) - uaddr;
		if (misalign == 0)
			return 0;
		shift = align - misalign;
	} else {
		if (len > pkt_hdr->buf_hdr.size)
			return -1;
		shift  = len - seglen;
		uaddr -= shift;
		misalign = align <= 1 ? 0 :
			ROUNDUP_ALIGN(uaddr, align) - uaddr;
		if (misalign)
			shift += align - misalign;
	}

	rc = odp_packet_extend_head(pkt, shift, NULL, NULL);
	if (rc < 0)
		return rc;

	(void)odp_packet_move_data(*pkt, 0, shift,
				   _odp_packet_len(*pkt) - shift);

	(void)odp_packet_trunc_tail(pkt, shift, NULL, NULL);
	return 1;
}

int odp_packet_concat(odp_packet_t *dst, odp_packet_t src)
{
	odp_packet_hdr_t *dst_hdr = packet_hdr(*dst);
	odp_packet_hdr_t *src_hdr = packet_hdr(src);
	int dst_segs     = dst_hdr->buf_hdr.segcount;
	int src_segs     = src_hdr->buf_hdr.segcount;
	pool_t *dst_pool = dst_hdr->buf_hdr.pool_ptr;
	pool_t *src_pool = src_hdr->buf_hdr.pool_ptr;
	uint32_t dst_len = dst_hdr->frame_len;
	uint32_t src_len = src_hdr->frame_len;

	/* Do a copy if resulting packet would be out of segments or packets
	 * are from different pools. */
	if (odp_unlikely((dst_segs + src_segs) > CONFIG_PACKET_MAX_SEGS) ||
	    odp_unlikely(dst_pool != src_pool)) {
		if (odp_packet_extend_tail(dst, src_len, NULL, NULL) >= 0) {
			(void)odp_packet_copy_from_pkt(*dst, dst_len,
						       src, 0, src_len);
			odp_packet_free(src);

			/* Data was moved in memory */
			return 1;
		}

		return -1;
	}

	add_all_segs(dst_hdr, src_hdr);

	dst_hdr->frame_len = dst_len + src_len;
	dst_hdr->tailroom  = src_hdr->tailroom;

	/* Data was not moved in memory */
	return 0;
}

int odp_packet_split(odp_packet_t *pkt, uint32_t len, odp_packet_t *tail)
{
	uint32_t pktlen = _odp_packet_len(*pkt);

	if (len >= pktlen || tail == NULL)
		return -1;

	*tail = odp_packet_copy_part(*pkt, len, pktlen - len,
				     odp_packet_pool(*pkt));

	if (*tail == ODP_PACKET_INVALID)
		return -1;

	return odp_packet_trunc_tail(pkt, pktlen - len, NULL, NULL);
}

/*
 *
 * Copy
 * ********************************************************
 *
 */

odp_packet_t odp_packet_copy(odp_packet_t pkt, odp_pool_t pool)
{
	odp_packet_hdr_t *srchdr = packet_hdr(pkt);
	uint32_t pktlen = srchdr->frame_len;
	odp_packet_t newpkt = odp_packet_alloc(pool, pktlen);

	if (newpkt != ODP_PACKET_INVALID) {
		if (_odp_packet_copy_md_to_packet(pkt, newpkt) ||
		    odp_packet_copy_from_pkt(newpkt, 0, pkt, 0, pktlen)) {
			odp_packet_free(newpkt);
			newpkt = ODP_PACKET_INVALID;
		}
	}

	return newpkt;
}

odp_packet_t odp_packet_copy_part(odp_packet_t pkt, uint32_t offset,
				  uint32_t len, odp_pool_t pool)
{
	uint32_t pktlen = _odp_packet_len(pkt);
	odp_packet_t newpkt;

	if (offset >= pktlen || offset + len > pktlen)
		return ODP_PACKET_INVALID;

	newpkt = odp_packet_alloc(pool, len);
	if (newpkt != ODP_PACKET_INVALID)
		odp_packet_copy_from_pkt(newpkt, 0, pkt, offset, len);

	return newpkt;
}

int odp_packet_copy_to_mem(odp_packet_t pkt, uint32_t offset,
			   uint32_t len, void *dst)
{
	void *mapaddr;
	uint32_t seglen = 0; /* GCC */
	uint32_t cpylen;
	uint8_t *dstaddr = (uint8_t *)dst;
	odp_packet_hdr_t *pkt_hdr = packet_hdr(pkt);

	if (offset + len > pkt_hdr->frame_len)
		return -1;

	while (len > 0) {
		mapaddr = packet_map(pkt_hdr, offset, &seglen, NULL);
		cpylen = len > seglen ? seglen : len;
		memcpy(dstaddr, mapaddr, cpylen);
		offset  += cpylen;
		dstaddr += cpylen;
		len     -= cpylen;
	}

	return 0;
}

int odp_packet_copy_from_mem(odp_packet_t pkt, uint32_t offset,
			     uint32_t len, const void *src)
{
	void *mapaddr;
	uint32_t seglen = 0; /* GCC */
	uint32_t cpylen;
	const uint8_t *srcaddr = (const uint8_t *)src;
	odp_packet_hdr_t *pkt_hdr = packet_hdr(pkt);

	if (offset + len > pkt_hdr->frame_len)
		return -1;

	while (len > 0) {
		mapaddr = packet_map(pkt_hdr, offset, &seglen, NULL);
		cpylen = len > seglen ? seglen : len;
		memcpy(mapaddr, srcaddr, cpylen);
		offset  += cpylen;
		srcaddr += cpylen;
		len     -= cpylen;
	}

	return 0;
}

int odp_packet_copy_from_pkt(odp_packet_t dst, uint32_t dst_offset,
			     odp_packet_t src, uint32_t src_offset,
			     uint32_t len)
{
	odp_packet_hdr_t *dst_hdr = packet_hdr(dst);
	odp_packet_hdr_t *src_hdr = packet_hdr(src);
	void *dst_map;
	void *src_map;
	uint32_t cpylen, minseg;
	uint32_t dst_seglen = 0; /* GCC */
	uint32_t src_seglen = 0; /* GCC */
	int overlap;

	if (dst_offset + len > dst_hdr->frame_len ||
	    src_offset + len > src_hdr->frame_len)
		return -1;

	overlap = (dst_hdr == src_hdr &&
		   ((dst_offset <= src_offset &&
		     dst_offset + len >= src_offset) ||
		    (src_offset <= dst_offset &&
		     src_offset + len >= dst_offset)));

	if (overlap && src_offset < dst_offset) {
		odp_packet_t temp =
			odp_packet_copy_part(src, src_offset, len,
					     odp_packet_pool(src));
		if (temp == ODP_PACKET_INVALID)
			return -1;
		odp_packet_copy_from_pkt(dst, dst_offset, temp, 0, len);
		odp_packet_free(temp);
		return 0;
	}

	while (len > 0) {
		dst_map = packet_map(dst_hdr, dst_offset, &dst_seglen, NULL);
		src_map = packet_map(src_hdr, src_offset, &src_seglen, NULL);

		minseg = dst_seglen > src_seglen ? src_seglen : dst_seglen;
		cpylen = len > minseg ? minseg : len;

		if (overlap)
			memmove(dst_map, src_map, cpylen);
		else
			memcpy(dst_map, src_map, cpylen);

		dst_offset += cpylen;
		src_offset += cpylen;
		len        -= cpylen;
	}

	return 0;
}

int odp_packet_copy_data(odp_packet_t pkt, uint32_t dst_offset,
			 uint32_t src_offset, uint32_t len)
{
	return odp_packet_copy_from_pkt(pkt, dst_offset,
					pkt, src_offset, len);
}

int odp_packet_move_data(odp_packet_t pkt, uint32_t dst_offset,
			 uint32_t src_offset, uint32_t len)
{
	return odp_packet_copy_from_pkt(pkt, dst_offset,
					pkt, src_offset, len);
}

int _odp_packet_set_data(odp_packet_t pkt, uint32_t offset,
			 uint8_t c, uint32_t len)
{
	void *mapaddr;
	uint32_t seglen = 0; /* GCC */
	uint32_t setlen;
	odp_packet_hdr_t *pkt_hdr = packet_hdr(pkt);

	if (offset + len > pkt_hdr->frame_len)
		return -1;

	while (len > 0) {
		mapaddr = packet_map(pkt_hdr, offset, &seglen, NULL);
		setlen = len > seglen ? seglen : len;
		memset(mapaddr, c, setlen);
		offset  += setlen;
		len     -= setlen;
	}

	return 0;
}

int _odp_packet_cmp_data(odp_packet_t pkt, uint32_t offset,
			 const void *s, uint32_t len)
{
	const uint8_t *ptr = s;
	void *mapaddr;
	uint32_t seglen = 0; /* GCC */
	uint32_t cmplen;
	int ret;
	odp_packet_hdr_t *pkt_hdr = packet_hdr(pkt);

	ODP_ASSERT(offset + len <= pkt_hdr->frame_len);

	while (len > 0) {
		mapaddr = packet_map(pkt_hdr, offset, &seglen, NULL);
		cmplen = len > seglen ? seglen : len;
		ret = memcmp(mapaddr, ptr, cmplen);
		if (ret != 0)
			return ret;
		offset  += cmplen;
		len     -= cmplen;
		ptr     += cmplen;
	}

	return 0;
}

/*
 *
 * Debugging
 * ********************************************************
 *
 */

void odp_packet_print(odp_packet_t pkt)
{
	odp_packet_seg_t seg;
	int max_len = 512;
	char str[max_len];
	int len = 0;
	int n = max_len - 1;
	odp_packet_hdr_t *hdr = packet_hdr(pkt);
	odp_buffer_t buf      = packet_to_buffer(pkt);

	len += snprintf(&str[len], n - len, "Packet ");
	len += odp_buffer_snprint(&str[len], n - len, buf);
	len += snprintf(&str[len], n - len, "  input_flags  0x%" PRIx64 "\n",
			hdr->p.input_flags.all);
	len += snprintf(&str[len], n - len, "  error_flags  0x%" PRIx32 "\n",
			hdr->p.error_flags.all);
	len += snprintf(&str[len], n - len,
			"  output_flags 0x%" PRIx32 "\n",
			hdr->p.output_flags.all);
	len += snprintf(&str[len], n - len,
			"  l2_offset    %" PRIu32 "\n", hdr->p.l2_offset);
	len += snprintf(&str[len], n - len,
			"  l3_offset    %" PRIu32 "\n", hdr->p.l3_offset);
	len += snprintf(&str[len], n - len,
			"  l4_offset    %" PRIu32 "\n", hdr->p.l4_offset);
	len += snprintf(&str[len], n - len,
			"  frame_len    %" PRIu32 "\n", hdr->frame_len);
	len += snprintf(&str[len], n - len,
			"  input        %" PRIu64 "\n",
			odp_pktio_to_u64(hdr->input));
	len += snprintf(&str[len], n - len,
			"  headroom     %" PRIu32 "\n",
			odp_packet_headroom(pkt));
	len += snprintf(&str[len], n - len,
			"  tailroom     %" PRIu32 "\n",
			odp_packet_tailroom(pkt));
	len += snprintf(&str[len], n - len,
			"  num_segs     %i\n", odp_packet_num_segs(pkt));

	seg = odp_packet_first_seg(pkt);

	while (seg != ODP_PACKET_SEG_INVALID) {
		len += snprintf(&str[len], n - len,
				"    seg_len    %" PRIu32 "\n",
				odp_packet_seg_data_len(pkt, seg));

		seg = odp_packet_next_seg(pkt, seg);
	}

	str[len] = '\0';

	ODP_PRINT("\n%s\n", str);
}

int odp_packet_is_valid(odp_packet_t pkt)
{
	if (odp_buffer_is_valid(packet_to_buffer(pkt)) == 0)
		return 0;

	if (odp_event_type(odp_packet_to_event(pkt)) != ODP_EVENT_PACKET)
		return 0;

	return 1;
}

/*
 *
 * Internal Use Routines
 * ********************************************************
 *
 */

int _odp_packet_copy_md_to_packet(odp_packet_t srcpkt, odp_packet_t dstpkt)
{
	odp_packet_hdr_t *srchdr = packet_hdr(srcpkt);
	odp_packet_hdr_t *dsthdr = packet_hdr(dstpkt);

	dsthdr->input = srchdr->input;
	dsthdr->dst_queue = srchdr->dst_queue;
	dsthdr->buf_hdr.buf_u64 = srchdr->buf_hdr.buf_u64;
	if (dsthdr->buf_hdr.uarea_addr != NULL &&
	    srchdr->buf_hdr.uarea_addr != NULL)
		memcpy(dsthdr->buf_hdr.uarea_addr,
		       srchdr->buf_hdr.uarea_addr,
		       dsthdr->buf_hdr.uarea_size <=
		       srchdr->buf_hdr.uarea_size ?
		       dsthdr->buf_hdr.uarea_size :
		       srchdr->buf_hdr.uarea_size);

	copy_packet_parser_metadata(srchdr, dsthdr);

	/* Metadata copied, but return indication of whether the packet
	 * user area was truncated in the process. Note this can only
	 * happen when copying between different pools.
	 */
	return dsthdr->buf_hdr.uarea_size < srchdr->buf_hdr.uarea_size;
}

/**
 * Parser helper function for IPv4
 */
static inline uint8_t parse_ipv4(packet_parser_t *prs, const uint8_t **parseptr,
				 uint32_t *offset, uint32_t frame_len)
{
	const _odp_ipv4hdr_t *ipv4 = (const _odp_ipv4hdr_t *)*parseptr;
	uint8_t ver = _ODP_IPV4HDR_VER(ipv4->ver_ihl);
	uint8_t ihl = _ODP_IPV4HDR_IHL(ipv4->ver_ihl);
	uint16_t frag_offset;
	uint32_t dstaddr = odp_be_to_cpu_32(ipv4->dst_addr);
	uint32_t l3_len = odp_be_to_cpu_16(ipv4->tot_len);

	if (odp_unlikely(ihl < _ODP_IPV4HDR_IHL_MIN) ||
	    odp_unlikely(ver != 4) ||
	    (l3_len > frame_len - *offset)) {
		prs->error_flags.ip_err = 1;
		return 0;
	}

	*offset   += ihl * 4;
	*parseptr += ihl * 4;

	if (odp_unlikely(ihl > _ODP_IPV4HDR_IHL_MIN))
		prs->input_flags.ipopt = 1;

	/* A packet is a fragment if:
	*  "more fragments" flag is set (all fragments except the last)
	*     OR
	*  "fragment offset" field is nonzero (all fragments except the first)
	*/
	frag_offset = odp_be_to_cpu_16(ipv4->frag_offset);
	if (odp_unlikely(_ODP_IPV4HDR_IS_FRAGMENT(frag_offset)))
		prs->input_flags.ipfrag = 1;

	/* Handle IPv4 broadcast / multicast */
	prs->input_flags.ip_bcast = (dstaddr == 0xffffffff);
	prs->input_flags.ip_mcast = (dstaddr >> 28) == 0xd;

	return ipv4->proto;
}

/**
 * Parser helper function for IPv6
 */
static inline uint8_t parse_ipv6(packet_parser_t *prs, const uint8_t **parseptr,
				 uint32_t *offset, uint32_t frame_len,
				 uint32_t seg_len)
{
	const _odp_ipv6hdr_t *ipv6 = (const _odp_ipv6hdr_t *)*parseptr;
	const _odp_ipv6hdr_ext_t *ipv6ext;
	uint32_t dstaddr0 = odp_be_to_cpu_32(ipv6->dst_addr.u8[0]);
	uint32_t l3_len = odp_be_to_cpu_16(ipv6->payload_len) +
			_ODP_IPV6HDR_LEN;

	/* Basic sanity checks on IPv6 header */
	if ((odp_be_to_cpu_32(ipv6->ver_tc_flow) >> 28) != 6 ||
	    l3_len > frame_len - *offset) {
		prs->error_flags.ip_err = 1;
		return 0;
	}

	/* IPv6 broadcast / multicast flags */
	prs->input_flags.ip_mcast = (dstaddr0 & 0xff000000) == 0xff000000;
	prs->input_flags.ip_bcast = 0;

	/* Skip past IPv6 header */
	*offset   += sizeof(_odp_ipv6hdr_t);
	*parseptr += sizeof(_odp_ipv6hdr_t);

	/* Skip past any IPv6 extension headers */
	if (ipv6->next_hdr == _ODP_IPPROTO_HOPOPTS ||
	    ipv6->next_hdr == _ODP_IPPROTO_ROUTE) {
		prs->input_flags.ipopt = 1;

		do  {
			ipv6ext    = (const _odp_ipv6hdr_ext_t *)*parseptr;
			uint16_t extlen = 8 + ipv6ext->ext_len * 8;

			*offset   += extlen;
			*parseptr += extlen;
		} while ((ipv6ext->next_hdr == _ODP_IPPROTO_HOPOPTS ||
			  ipv6ext->next_hdr == _ODP_IPPROTO_ROUTE) &&
			 *offset < seg_len);

		if (*offset >= prs->l3_offset +
		    odp_be_to_cpu_16(ipv6->payload_len)) {
			prs->error_flags.ip_err = 1;
			return 0;
		}

		if (ipv6ext->next_hdr == _ODP_IPPROTO_FRAG)
			prs->input_flags.ipfrag = 1;

		return ipv6ext->next_hdr;
	}

	if (odp_unlikely(ipv6->next_hdr == _ODP_IPPROTO_FRAG)) {
		prs->input_flags.ipopt = 1;
		prs->input_flags.ipfrag = 1;
	}

	return ipv6->next_hdr;
}

/**
 * Parser helper function for TCP
 */
static inline void parse_tcp(packet_parser_t *prs,
			     const uint8_t **parseptr, uint32_t *offset)
{
	const _odp_tcphdr_t *tcp = (const _odp_tcphdr_t *)*parseptr;

	if (tcp->hl < sizeof(_odp_tcphdr_t) / sizeof(uint32_t))
		prs->error_flags.tcp_err = 1;
	else if ((uint32_t)tcp->hl * 4 > sizeof(_odp_tcphdr_t))
		prs->input_flags.tcpopt = 1;

	if (offset)
		*offset   += (uint32_t)tcp->hl * 4;
	*parseptr += (uint32_t)tcp->hl * 4;
}

/**
 * Parser helper function for UDP
 */
static inline void parse_udp(packet_parser_t *prs,
			     const uint8_t **parseptr, uint32_t *offset)
{
	const _odp_udphdr_t *udp = (const _odp_udphdr_t *)*parseptr;
	uint32_t udplen = odp_be_to_cpu_16(udp->length);

	if (odp_unlikely(udplen < sizeof(_odp_udphdr_t)))
		prs->error_flags.udp_err = 1;

	if (offset)
		*offset   += sizeof(_odp_udphdr_t);
	*parseptr += sizeof(_odp_udphdr_t);
}

/**
 * Parse common packet headers up to given layer
 *
 * The function expects at least PACKET_PARSE_SEG_LEN bytes of data to be
 * available from the ptr.
 */
int packet_parse_common(packet_parser_t *prs, const uint8_t *ptr,
			uint32_t frame_len, uint32_t seg_len,
			odp_pktio_parser_layer_t layer)
{
	uint32_t offset;
	uint16_t ethtype;
	const uint8_t *parseptr;
	uint8_t  ip_proto;
	const _odp_ethhdr_t *eth;
	uint16_t macaddr0, macaddr2, macaddr4;
	const _odp_vlanhdr_t *vlan;

	if (layer == ODP_PKTIO_PARSER_LAYER_NONE)
		return 0;

	/* We only support Ethernet for now */
	prs->input_flags.eth = 1;
	/* Assume valid L2 header, no CRC/FCS check in SW */
	prs->input_flags.l2 = 1;
	/* Detect jumbo frames */
	if (frame_len > _ODP_ETH_LEN_MAX)
		prs->input_flags.jumbo = 1;

	offset = sizeof(_odp_ethhdr_t);
	eth = (const _odp_ethhdr_t *)ptr;

	/* Handle Ethernet broadcast/multicast addresses */
	macaddr0 = odp_be_to_cpu_16(*((const uint16_t *)(const void *)eth));
	prs->input_flags.eth_mcast = (macaddr0 & 0x0100) == 0x0100;

	if (macaddr0 == 0xffff) {
		macaddr2 =
			odp_be_to_cpu_16(*((const uint16_t *)
					   (const void *)eth + 1));
		macaddr4 =
			odp_be_to_cpu_16(*((const uint16_t *)
					   (const void *)eth + 2));
		prs->input_flags.eth_bcast =
			(macaddr2 == 0xffff) && (macaddr4 == 0xffff);
	} else {
		prs->input_flags.eth_bcast = 0;
	}

	/* Get Ethertype */
	ethtype = odp_be_to_cpu_16(eth->type);
	parseptr = (const uint8_t *)(eth + 1);

	/* Check for SNAP vs. DIX */
	if (ethtype < _ODP_ETH_LEN_MAX) {
		prs->input_flags.snap = 1;
		if (ethtype > frame_len - offset) {
			prs->error_flags.snap_len = 1;
			goto parse_exit;
		}
		ethtype = odp_be_to_cpu_16(*((const uint16_t *)(uintptr_t)
					     (parseptr + 6)));
		offset   += 8;
		parseptr += 8;
	}

	/* Parse the VLAN header(s), if present */
	if (ethtype == _ODP_ETHTYPE_VLAN_OUTER) {
		prs->input_flags.vlan_qinq = 1;
		prs->input_flags.vlan = 1;

		vlan = (const _odp_vlanhdr_t *)parseptr;
		ethtype = odp_be_to_cpu_16(vlan->type);
		offset += sizeof(_odp_vlanhdr_t);
		parseptr += sizeof(_odp_vlanhdr_t);
	}

	if (ethtype == _ODP_ETHTYPE_VLAN) {
		prs->input_flags.vlan = 1;
		vlan = (const _odp_vlanhdr_t *)parseptr;
		ethtype = odp_be_to_cpu_16(vlan->type);
		offset += sizeof(_odp_vlanhdr_t);
		parseptr += sizeof(_odp_vlanhdr_t);
	}

	if (layer == ODP_PKTIO_PARSER_LAYER_L2)
		return prs->error_flags.all != 0;

	/* Set l3_offset+flag only for known ethtypes */
	prs->l3_offset = offset;
	prs->input_flags.l3 = 1;

	/* Parse Layer 3 headers */
	switch (ethtype) {
	case _ODP_ETHTYPE_IPV4:
		prs->input_flags.ipv4 = 1;
		ip_proto = parse_ipv4(prs, &parseptr, &offset, frame_len);
		break;

	case _ODP_ETHTYPE_IPV6:
		prs->input_flags.ipv6 = 1;
		ip_proto = parse_ipv6(prs, &parseptr, &offset, frame_len,
				      seg_len);
		break;

	case _ODP_ETHTYPE_ARP:
		prs->input_flags.arp = 1;
		ip_proto = 255;  /* Reserved invalid by IANA */
		break;

	default:
		prs->input_flags.l3 = 0;
		prs->l3_offset = ODP_PACKET_OFFSET_INVALID;
		ip_proto = 255;  /* Reserved invalid by IANA */
	}

	if (layer == ODP_PKTIO_PARSER_LAYER_L3)
		return prs->error_flags.all != 0;

	/* Set l4_offset+flag only for known ip_proto */
	prs->l4_offset = offset;
	prs->input_flags.l4 = 1;

	/* Parse Layer 4 headers */
	switch (ip_proto) {
	case _ODP_IPPROTO_ICMPv4:
	/* Fall through */

	case _ODP_IPPROTO_ICMPv6:
		prs->input_flags.icmp = 1;
		break;

	case _ODP_IPPROTO_TCP:
		if (odp_unlikely(offset + _ODP_TCPHDR_LEN > seg_len))
			return -1;
		prs->input_flags.tcp = 1;
		parse_tcp(prs, &parseptr, NULL);
		break;

	case _ODP_IPPROTO_UDP:
		if (odp_unlikely(offset + _ODP_UDPHDR_LEN > seg_len))
			return -1;
		prs->input_flags.udp = 1;
		parse_udp(prs, &parseptr, NULL);
		break;

	case _ODP_IPPROTO_AH:
		prs->input_flags.ipsec = 1;
		prs->input_flags.ipsec_ah = 1;
		break;

	case _ODP_IPPROTO_ESP:
		prs->input_flags.ipsec = 1;
		prs->input_flags.ipsec_esp = 1;
		break;

	case _ODP_IPPROTO_SCTP:
		prs->input_flags.sctp = 1;
		break;

	default:
		prs->input_flags.l4 = 0;
		prs->l4_offset = ODP_PACKET_OFFSET_INVALID;
		break;
	}
parse_exit:
	return prs->error_flags.all != 0;
}

/**
 * Simple packet parser
 */
int packet_parse_layer(odp_packet_hdr_t *pkt_hdr,
		       odp_pktio_parser_layer_t layer)
{
	uint32_t seg_len = packet_first_seg_len(pkt_hdr);
	void *base = packet_data(pkt_hdr);

	return packet_parse_common(&pkt_hdr->p, base, pkt_hdr->frame_len,
				   seg_len, layer);
}

uint64_t odp_packet_to_u64(odp_packet_t hdl)
{
	return _odp_pri(hdl);
}

uint64_t odp_packet_seg_to_u64(odp_packet_seg_t hdl)
{
	return _odp_pri(hdl);
}

odp_packet_t odp_packet_ref_static(odp_packet_t pkt)
{
	return odp_packet_copy(pkt, odp_packet_pool(pkt));
}

odp_packet_t odp_packet_ref(odp_packet_t pkt, uint32_t offset)
{
	odp_packet_t new;
	int ret;

	new = odp_packet_copy(pkt, odp_packet_pool(pkt));

	if (new == ODP_PACKET_INVALID) {
		ODP_ERR("copy failed\n");
		return ODP_PACKET_INVALID;
	}

	ret = odp_packet_trunc_head(&new, offset, NULL, NULL);

	if (ret < 0) {
		ODP_ERR("trunk_head failed\n");
		odp_packet_free(new);
		return ODP_PACKET_INVALID;
	}

	return new;
}

odp_packet_t odp_packet_ref_pkt(odp_packet_t pkt, uint32_t offset,
				odp_packet_t hdr)
{
	odp_packet_t new;
	int ret;

	new = odp_packet_copy(pkt, odp_packet_pool(pkt));

	if (new == ODP_PACKET_INVALID) {
		ODP_ERR("copy failed\n");
		return ODP_PACKET_INVALID;
	}

	if (offset) {
		ret = odp_packet_trunc_head(&new, offset, NULL, NULL);

		if (ret < 0) {
			ODP_ERR("trunk_head failed\n");
			odp_packet_free(new);
			return ODP_PACKET_INVALID;
		}
	}

	ret = odp_packet_concat(&hdr, new);

	if (ret < 0) {
		ODP_ERR("concat failed\n");
		odp_packet_free(new);
		return ODP_PACKET_INVALID;
	}

	return hdr;
}

int odp_packet_has_ref(odp_packet_t pkt)
{
	(void)pkt;

	return 0;
}

uint32_t odp_packet_unshared_len(odp_packet_t pkt)
{
	return odp_packet_len(pkt);
}

/* Include non-inlined versions of API functions */
#if ODP_ABI_COMPAT == 1
#include <odp/api/plat/packet_inlines_api.h>
#endif<|MERGE_RESOLUTION|>--- conflicted
+++ resolved
@@ -67,11 +67,6 @@
 	return (odp_packet_t)buf_hdr;
 }
 
-static inline odp_buffer_t packet_to_buffer(odp_packet_t pkt)
-{
-	return (odp_buffer_t)pkt;
-}
-
 static inline uint32_t packet_seg_len(odp_packet_hdr_t *pkt_hdr,
 				      uint32_t seg_idx)
 {
@@ -240,49 +235,6 @@
 	pkt_hdr->p.l4_offset        = ODP_PACKET_OFFSET_INVALID;
 }
 
-<<<<<<< HEAD
-/**
- * Initialize packet
- */
-static inline void packet_init(odp_packet_hdr_t *pkt_hdr, uint32_t len)
-{
-	uint32_t seg_len;
-	int num = pkt_hdr->buf_hdr.segcount;
-
-	if (odp_likely(CONFIG_PACKET_MAX_SEGS == 1 || num == 1)) {
-		seg_len = len;
-		pkt_hdr->buf_hdr.seg[0].len = len;
-	} else {
-		seg_len = len - ((num - 1) * CONFIG_PACKET_MAX_SEG_LEN);
-
-		/* Last segment data length */
-		pkt_hdr->buf_hdr.seg[num - 1].len = seg_len;
-	}
-
-	pkt_hdr->p.input_flags.all  = 0;
-	pkt_hdr->p.output_flags.all = 0;
-	pkt_hdr->p.error_flags.all  = 0;
-
-	pkt_hdr->p.l2_offset = 0;
-	pkt_hdr->p.l3_offset = ODP_PACKET_OFFSET_INVALID;
-	pkt_hdr->p.l4_offset = ODP_PACKET_OFFSET_INVALID;
-
-       /*
-	* Packet headroom is set from the pool's headroom
-	* Packet tailroom is rounded up to fill the last
-	* segment occupied by the allocated length.
-	*/
-	pkt_hdr->frame_len = len;
-	pkt_hdr->headroom  = CONFIG_PACKET_HEADROOM;
-	pkt_hdr->tailroom  = CONFIG_PACKET_MAX_SEG_LEN - seg_len +
-			     CONFIG_PACKET_TAILROOM;
-
-	pkt_hdr->input = ODP_PKTIO_INVALID;
-	pkt_hdr->buf_hdr.event_subtype = ODP_EVENT_PACKET_BASIC;
-}
-
-=======
->>>>>>> f4f7679d
 static inline void init_segments(odp_packet_hdr_t *pkt_hdr[], int num)
 {
 	odp_packet_hdr_t *hdr;
