/* Copyright (c) 2013, Linaro Limited
 * All rights reserved.
 *
 * SPDX-License-Identifier:     BSD-3-Clause
 */

#include "config.h"

#include <odp/api/init.h>
#include <odp_debug_internal.h>
#include <odp/api/debug.h>
#include <unistd.h>
#include <odp_internal.h>
#include <odp_schedule_if.h>
#include <string.h>
#include <libconfig.h>
#include <stdlib.h>
#include <stdio.h>
#include <linux/limits.h>
#include <dirent.h>
#include <unistd.h>
#include <string.h>
#include <stdlib.h>
#include <errno.h>
#include <sys/types.h>
#include <pwd.h>

/* the name of the ODP configuration file: */
#define CONFIGURATION_FILE_ENV_NONE "none"
#define CONFIGURATION_FILE "odp.conf"
#define CONFIGURATION_FILE_USR ("." CONFIGURATION_FILE)
#define CONFIGURATION_FILE_SYS (SYSCONFDIR "/" CONFIGURATION_FILE)

/* the ODP configuration file name can also be oveerwritten by env. variable: */
#define ODP_SYSCONFIG_FILE_ENV "ODP_SYSCONFIG_FILE"

struct odp_global_data_s odp_global_data;

<<<<<<< HEAD
/* read the odp configuration file
 *
 * the configuration file is read from:
 * 1) Wherever env variable ODP_SYSCONFIG_FILE says (or "none")
 * 2) ./odp.conf
 * 3) the @sysconfig@/odp.conf
 * (checked in reverse order overwritting each-other)
 * So the environment variable setting supperseeds any other file.
 * If the environment variable exists and set to the string "none"
 * the configuration file reading is inibited (used to prevent
 * test which do not need a file to read the user or system files)
 */
static int read_configfile(void)
{
	config_t *cf;
	const char *config_filename;
	char user_config_filename[PATH_MAX];
	char *env_config_filename;

	/* initialize and read the configuration file if any: */
	cf = &odp_global_data.configuration;
	config_init(cf);
	config_filename = NULL;
	/* check if the system config file can be reached :*/
	if (access(CONFIGURATION_FILE_SYS, R_OK) != -1)
		config_filename = CONFIGURATION_FILE_SYS;
	/* check if the user config file can be reached (overwrite if so) :*/
	strncpy(user_config_filename, getenv("HOME"), PATH_MAX);
	if (user_config_filename[0]) {
		strncat(user_config_filename, "/", PATH_MAX);
		strncat(user_config_filename, CONFIGURATION_FILE_USR, PATH_MAX);
		if ((access(user_config_filename, R_OK) != -1))
			config_filename = user_config_filename;
	}
	/* check if other config file is specified via env (overwrite if so):*/
	env_config_filename = getenv(ODP_SYSCONFIG_FILE_ENV);
	if (env_config_filename) {
		/* none means "read no file": */
		if (!strcmp(env_config_filename, CONFIGURATION_FILE_ENV_NONE))
			return 0;
		if (access(env_config_filename, R_OK) != -1) {
			config_filename = env_config_filename;
		} else {
			ODP_ERR("Cannot read ODP configurattion file %s "
				"(set by env variable "
				ODP_SYSCONFIG_FILE_ENV ")\n",
				env_config_filename);
			config_filename = NULL;
			return -1;
		}
	}
	if (config_filename) {
		ODP_DBG("Reading configuration file: %s\n", config_filename);
		if (!config_read_file(cf, config_filename)) {
#if defined(LIBCONFIG_VER_MAJOR) && LIBCONFIG_VER_MAJOR >= 1 && \
				    LIBCONFIG_VER_MINOR >= 4
			ODP_ERR("%s:%d - %s\n",
				config_error_file(cf),
				config_error_line(cf),
				config_error_text(cf));
#else
			ODP_ERR("config_read_file\n");
#endif
			config_destroy(cf);
			return -1;
		}
	}

	return 0;
}

=======
>>>>>>> 257b08b3
void odp_init_param_init(odp_init_t *param)
{
	memset(param, 0, sizeof(odp_init_t));
}

int odp_init_global(odp_instance_t *instance,
		    const odp_init_t *params,
		    const odp_platform_init_t *platform_params ODP_UNUSED)
{
	memset(&odp_global_data, 0, sizeof(struct odp_global_data_s));
	odp_global_data.main_pid = getpid();

	enum init_stage stage = NO_INIT;
	odp_global_data.log_fn = odp_override_log;
	odp_global_data.abort_fn = odp_override_abort;

	if (params != NULL) {
		if (params->log_fn != NULL)
			odp_global_data.log_fn = params->log_fn;
		if (params->abort_fn != NULL)
			odp_global_data.abort_fn = params->abort_fn;
	}

	if (read_configfile())
		goto init_failed;

	if (odp_cpumask_init_global(params)) {
		ODP_ERR("ODP cpumask init failed.\n");
		goto init_failed;
	}
	stage = CPUMASK_INIT;

	if (odp_time_init_global()) {
		ODP_ERR("ODP time init failed.\n");
		goto init_failed;
	}
	stage = TIME_INIT;

	if (odp_system_info_init()) {
		ODP_ERR("ODP system_info init failed.\n");
		goto init_failed;
	}
	stage = SYSINFO_INIT;

	if (_odp_ishm_init_global()) {
		ODP_ERR("ODP ishm init failed.\n");
		goto init_failed;
	}
	stage = ISHM_INIT;

	if (_odp_fdserver_init_global()) {
		ODP_ERR("ODP fdserver init failed.\n");
		goto init_failed;
	}
	stage = FDSERVER_INIT;

	if (odp_thread_init_global()) {
		ODP_ERR("ODP thread init failed.\n");
		goto init_failed;
	}
	stage = THREAD_INIT;

	if (odp_pool_init_global()) {
		ODP_ERR("ODP pool init failed.\n");
		goto init_failed;
	}
	stage = POOL_INIT;

	if (odp_queue_init_global()) {
		ODP_ERR("ODP queue init failed.\n");
		goto init_failed;
	}
	stage = QUEUE_INIT;

	if (odp_schedule_init_global()) {
		ODP_ERR("ODP schedule init failed.\n");
		goto init_failed;
	}
	stage = SCHED_INIT;

	if (odp_pktio_init_global()) {
		ODP_ERR("ODP packet io init failed.\n");
		goto init_failed;
	}
	stage = PKTIO_INIT;

	if (odp_timer_init_global(params)) {
		ODP_ERR("ODP timer init failed.\n");
		goto init_failed;
	}
	stage = TIMER_INIT;

	if (odp_crypto_init_global()) {
		ODP_ERR("ODP crypto init failed.\n");
		goto init_failed;
	}
	stage = CRYPTO_INIT;

	if (odp_classification_init_global()) {
		ODP_ERR("ODP classification init failed.\n");
		goto init_failed;
	}
	stage = CLASSIFICATION_INIT;

	if (odp_tm_init_global()) {
		ODP_ERR("ODP traffic manager init failed\n");
		goto init_failed;
	}
	stage = TRAFFIC_MNGR_INIT;

	if (_odp_int_name_tbl_init_global()) {
		ODP_ERR("ODP name table init failed\n");
		goto init_failed;
	}
	stage = NAME_TABLE_INIT;

<<<<<<< HEAD
	if (_odpdrv_driver_init_global()) {
		ODP_ERR("ODP drivers init failed\n");
		goto init_failed;
	}
	stage = DRIVER_INIT;

=======
>>>>>>> 257b08b3
	if (_odp_ipsec_events_init_global()) {
		ODP_ERR("ODP IPsec events init failed.\n");
		goto init_failed;
	}
	stage = IPSEC_EVENTS_INIT;

	if (_odp_ipsec_sad_init_global()) {
		ODP_ERR("ODP IPsec SAD init failed.\n");
		goto init_failed;
	}
	stage = IPSEC_SAD_INIT;
<<<<<<< HEAD

	if (_odp_modules_init_global()) {
		ODP_ERR("ODP modules init failed\n");
		goto init_failed;
	}
=======
>>>>>>> 257b08b3

	*instance = (odp_instance_t)odp_global_data.main_pid;

	return 0;

init_failed:
	_odp_term_global(stage);
	return -1;
}

int odp_term_global(odp_instance_t instance)
{
	if (instance != (odp_instance_t)odp_global_data.main_pid) {
		ODP_ERR("Bad instance.\n");
		return -1;
	}
	return _odp_term_global(ALL_INIT);
}

int _odp_term_global(enum init_stage stage)
{
	int rc = 0;

	switch (stage) {
	case ALL_INIT:
<<<<<<< HEAD
	case MODULES_INIT:
=======
>>>>>>> 257b08b3
	case IPSEC_SAD_INIT:
		if (_odp_ipsec_sad_term_global()) {
			ODP_ERR("ODP IPsec SAD term failed.\n");
			rc = -1;
		}
		/* Fall through */

	case IPSEC_EVENTS_INIT:
		if (_odp_ipsec_events_term_global()) {
			ODP_ERR("ODP IPsec events term failed.\n");
			rc = -1;
		}
		/* Fall through */

<<<<<<< HEAD
	case DRIVER_INIT:
		if (_odpdrv_driver_term_global()) {
			ODP_ERR("driver term failed.\n");
			rc = -1;
		}
		/* Fall through */

=======
>>>>>>> 257b08b3
	case NAME_TABLE_INIT:
		if (_odp_int_name_tbl_term_global()) {
			ODP_ERR("Name table term failed.\n");
			rc = -1;
		}
		/* Fall through */

	case TRAFFIC_MNGR_INIT:
		if (odp_tm_term_global()) {
			ODP_ERR("TM term failed.\n");
			rc = -1;
		}
		/* Fall through */

	case CLASSIFICATION_INIT:
		if (odp_classification_term_global()) {
			ODP_ERR("ODP classification term failed.\n");
			rc = -1;
		}
		/* Fall through */

	case CRYPTO_INIT:
		if (odp_crypto_term_global()) {
			ODP_ERR("ODP crypto term failed.\n");
			rc = -1;
		}
		/* Fall through */

	case TIMER_INIT:
		if (odp_timer_term_global()) {
			ODP_ERR("ODP timer term failed.\n");
			rc = -1;
		}
		/* Fall through */

	case PKTIO_INIT:
		if (odp_pktio_term_global()) {
			ODP_ERR("ODP pktio term failed.\n");
			rc = -1;
		}
		/* Fall through */

	case SCHED_INIT:
		if (odp_schedule_term_global()) {
			ODP_ERR("ODP schedule term failed.\n");
			rc = -1;
		}
		/* Fall through */

	case QUEUE_INIT:
		if (odp_queue_term_global()) {
			ODP_ERR("ODP queue term failed.\n");
			rc = -1;
		}
		/* Fall through */

	case POOL_INIT:
		if (odp_pool_term_global()) {
			ODP_ERR("ODP buffer pool term failed.\n");
			rc = -1;
		}
		/* Fall through */

	case THREAD_INIT:
		if (odp_thread_term_global()) {
			ODP_ERR("ODP thread term failed.\n");
			rc = -1;
		}
		/* Fall through */

	case FDSERVER_INIT:
		if (_odp_fdserver_term_global()) {
			ODP_ERR("ODP fdserver term failed.\n");
			rc = -1;
		}
		/* Fall through */

	case ISHM_INIT:
		if (_odp_ishm_term_global()) {
			ODP_ERR("ODP ishm term failed.\n");
			rc = -1;
		}
		/* Fall through */

	case SYSINFO_INIT:
		if (odp_system_info_term()) {
			ODP_ERR("ODP system info term failed.\n");
			rc = -1;
		}
		/* Fall through */

	case TIME_INIT:
		if (odp_time_term_global()) {
			ODP_ERR("ODP time term failed.\n");
			rc = -1;
		}
		/* Fall through */

	case CPUMASK_INIT:
		if (odp_cpumask_term_global()) {
			ODP_ERR("ODP cpumask term failed.\n");
			rc = -1;
		}
		/* Fall through */

	case NO_INIT:
		;
	}

	return rc;
}

int odp_init_local(odp_instance_t instance, odp_thread_type_t thr_type)
{
	enum init_stage stage = NO_INIT;

	if (instance != (odp_instance_t)odp_global_data.main_pid) {
		ODP_ERR("Bad instance.\n");
		goto init_fail;
	}

	if (_odp_ishm_init_local()) {
		ODP_ERR("ODP ishm local init failed.\n");
		goto init_fail;
	}
	stage = ISHM_INIT;

	if (odp_thread_init_local(thr_type)) {
		ODP_ERR("ODP thread local init failed.\n");
		goto init_fail;
	}
	stage = THREAD_INIT;

	if (odp_pktio_init_local()) {
		ODP_ERR("ODP packet io local init failed.\n");
		goto init_fail;
	}
	stage = PKTIO_INIT;

	if (_odp_crypto_init_local()) {
		ODP_ERR("ODP crypto local init failed.\n");
		goto init_fail;
	}
	stage = CRYPTO_INIT;

	if (odp_pool_init_local()) {
		ODP_ERR("ODP pool local init failed.\n");
		goto init_fail;
	}
	stage = POOL_INIT;

	if (odp_queue_init_local()) {
		ODP_ERR("ODP queue local init failed.\n");
		goto init_fail;
	}
	stage = QUEUE_INIT;

	if (odp_schedule_init_local()) {
		ODP_ERR("ODP schedule local init failed.\n");
		goto init_fail;
	}
	stage = SCHED_INIT;

	if (_odpdrv_driver_init_local()) {
		ODP_ERR("ODP driver local init failed.\n");
		goto init_fail;
	}
	/* stage = DRIVER_INIT; */

	return 0;

init_fail:
	_odp_term_local(stage);
	return -1;
}

int odp_term_local(void)
{
	return _odp_term_local(ALL_INIT);
}

int _odp_term_local(enum init_stage stage)
{
	int rc = 0;
	int rc_thd = 0;

	switch (stage) {
	case ALL_INIT:

	case SCHED_INIT:
		if (odp_schedule_term_local()) {
			ODP_ERR("ODP schedule local term failed.\n");
			rc = -1;
		}
		/* Fall through */

	case QUEUE_INIT:
		if (odp_queue_term_local()) {
			ODP_ERR("ODP queue local term failed.\n");
			rc = -1;
		}
		/* Fall through */

	case CRYPTO_INIT:
		if (_odp_crypto_term_local()) {
			ODP_ERR("ODP crypto local term failed.\n");
			rc = -1;
		}
		/* Fall through */

	case POOL_INIT:
		if (odp_pool_term_local()) {
			ODP_ERR("ODP buffer pool local term failed.\n");
			rc = -1;
		}
		/* Fall through */

	case THREAD_INIT:
		rc_thd = odp_thread_term_local();
		if (rc_thd < 0) {
			ODP_ERR("ODP thread local term failed.\n");
			rc = -1;
		} else {
			if (!rc)
				rc = rc_thd;
		}
		/* Fall through */

	case ISHM_INIT:
		if (_odp_ishm_term_local()) {
			ODP_ERR("ODP ishm local term failed.\n");
			rc = -1;
		}
		/* Fall through */

	default:
		break;
	}

	return rc;
}<|MERGE_RESOLUTION|>--- conflicted
+++ resolved
@@ -36,7 +36,6 @@
 
 struct odp_global_data_s odp_global_data;
 
-<<<<<<< HEAD
 /* read the odp configuration file
  *
  * the configuration file is read from:
@@ -108,8 +107,6 @@
 	return 0;
 }
 
-=======
->>>>>>> 257b08b3
 void odp_init_param_init(odp_init_t *param)
 {
 	memset(param, 0, sizeof(odp_init_t));
@@ -226,15 +223,12 @@
 	}
 	stage = NAME_TABLE_INIT;
 
-<<<<<<< HEAD
 	if (_odpdrv_driver_init_global()) {
 		ODP_ERR("ODP drivers init failed\n");
 		goto init_failed;
 	}
 	stage = DRIVER_INIT;
 
-=======
->>>>>>> 257b08b3
 	if (_odp_ipsec_events_init_global()) {
 		ODP_ERR("ODP IPsec events init failed.\n");
 		goto init_failed;
@@ -246,14 +240,11 @@
 		goto init_failed;
 	}
 	stage = IPSEC_SAD_INIT;
-<<<<<<< HEAD
 
 	if (_odp_modules_init_global()) {
 		ODP_ERR("ODP modules init failed\n");
 		goto init_failed;
 	}
-=======
->>>>>>> 257b08b3
 
 	*instance = (odp_instance_t)odp_global_data.main_pid;
 
@@ -279,10 +270,7 @@
 
 	switch (stage) {
 	case ALL_INIT:
-<<<<<<< HEAD
 	case MODULES_INIT:
-=======
->>>>>>> 257b08b3
 	case IPSEC_SAD_INIT:
 		if (_odp_ipsec_sad_term_global()) {
 			ODP_ERR("ODP IPsec SAD term failed.\n");
@@ -297,7 +285,6 @@
 		}
 		/* Fall through */
 
-<<<<<<< HEAD
 	case DRIVER_INIT:
 		if (_odpdrv_driver_term_global()) {
 			ODP_ERR("driver term failed.\n");
@@ -305,8 +292,6 @@
 		}
 		/* Fall through */
 
-=======
->>>>>>> 257b08b3
 	case NAME_TABLE_INIT:
 		if (_odp_int_name_tbl_term_global()) {
 			ODP_ERR("Name table term failed.\n");
