--- conflicted
+++ resolved
@@ -223,13 +223,12 @@
 	}
 	stage = NAME_TABLE_INIT;
 
-<<<<<<< HEAD
 	if (_odpdrv_driver_init_global()) {
 		ODP_ERR("ODP drivers init failed\n");
 		goto init_failed;
 	}
 	stage = DRIVER_INIT;
-=======
+
 	if (_odp_ipsec_events_init_global()) {
 		ODP_ERR("ODP IPsec events init failed.\n");
 		goto init_failed;
@@ -241,7 +240,6 @@
 		goto init_failed;
 	}
 	stage = IPSEC_SAD_INIT;
->>>>>>> d22c949c
 
 	if (_odp_modules_init_global()) {
 		ODP_ERR("ODP modules init failed\n");
@@ -273,22 +271,23 @@
 	switch (stage) {
 	case ALL_INIT:
 	case MODULES_INIT:
-<<<<<<< HEAD
+	case IPSEC_SAD_INIT:
+		if (_odp_ipsec_sad_term_global()) {
+			ODP_ERR("ODP IPsec SAD term failed.\n");
+			rc = -1;
+		}
+		/* Fall through */
+
+	case IPSEC_EVENTS_INIT:
+		if (_odp_ipsec_events_term_global()) {
+			ODP_ERR("ODP IPsec events term failed.\n");
+			rc = -1;
+		}
+		/* Fall through */
+
 	case DRIVER_INIT:
 		if (_odpdrv_driver_term_global()) {
 			ODP_ERR("driver term failed.\n");
-=======
-	case IPSEC_SAD_INIT:
-		if (_odp_ipsec_sad_term_global()) {
-			ODP_ERR("ODP IPsec SAD term failed.\n");
-			rc = -1;
-		}
-		/* Fall through */
-
-	case IPSEC_EVENTS_INIT:
-		if (_odp_ipsec_events_term_global()) {
-			ODP_ERR("ODP IPsec events term failed.\n");
->>>>>>> d22c949c
 			rc = -1;
 		}
 		/* Fall through */
