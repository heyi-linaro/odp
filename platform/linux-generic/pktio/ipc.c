--- conflicted
+++ resolved
@@ -555,6 +555,7 @@
 
 		if (i == 0)
 			return 0;
+
 	}
 
 	/*num of actually received packets*/
@@ -610,13 +611,8 @@
 	void **rbuf_p;
 	int ret;
 	int i;
-<<<<<<< HEAD
 	uint32_t ready = odp_atomic_load_u32(&pkt_ipc->ready);
-	odp_packet_t pkt_table_mapped[len]; /**< Ready to send packet has to be
-=======
-	uint32_t ready = odp_atomic_load_u32(&pktio_entry->s.ipc.ready);
 	odp_packet_t pkt_table_mapped[num]; /**< Ready to send packet has to be
->>>>>>> 257b08b3
 					      * in memory mapped pool. */
 	uintptr_t offsets[num];
 
@@ -680,13 +676,8 @@
 
 	/* Put packets to ring to be processed by other process. */
 	rbuf_p = (void *)&offsets[0];
-<<<<<<< HEAD
 	r = pkt_ipc->tx.send;
-	ret = _ring_mp_enqueue_burst(r, rbuf_p, len);
-=======
-	r = pktio_entry->s.ipc.tx.send;
 	ret = _ring_mp_enqueue_burst(r, rbuf_p, num);
->>>>>>> 257b08b3
 	if (odp_unlikely(ret < 0)) {
 		ODP_ERR("pid %d odp_ring_mp_enqueue_bulk fail, ipc_slave %d, ret %d\n",
 			getpid(), (PKTIO_TYPE_IPC_SLAVE == pkt_ipc->type), ret);
@@ -834,7 +825,6 @@
 	.promisc_mode_get = NULL,
 	.mac_get = ipc_mac_addr_get,
 	.mac_set = NULL,
-<<<<<<< HEAD
 	.link_status = NULL,
 	.capability = NULL,
 	.config = NULL,
@@ -855,10 +845,4 @@
  */
 int enable_link_ipc_pktio_ops = 0;
 
-#endif /* ODP_PKTIO_IPC */
-=======
-	.pktin_ts_res = NULL,
-	.pktin_ts_from_ns = NULL,
-	.config = NULL
-};
->>>>>>> 257b08b3
+#endif /* ODP_PKTIO_IPC */