--- conflicted
+++ resolved
@@ -104,7 +104,6 @@
 	/* User area pointer */
 	void    *uarea_addr;
 
-<<<<<<< HEAD
 	/* User area size */
 	uint32_t uarea_size;
 
@@ -114,8 +113,6 @@
 	/* Event subtype. Should be ODP_EVENT_NO_SUBTYPE except packets. */
 	int8_t    event_subtype;
 
-=======
->>>>>>> 5329e521
 	/* ipc mapped process can not walk over pointers,
 	 * offset has to be used */
 	uint64_t ipc_data_offset;
