--- conflicted
+++ resolved
@@ -6,6 +6,10 @@
 
 #ifndef ODP_CONFIG_INTERNAL_H_
 #define ODP_CONFIG_INTERNAL_H_
+
+#ifdef __cplusplus
+extern "C" {
+#endif
 
 /*
  * Maximum number of pools
@@ -134,18 +138,14 @@
  */
 #define ODP_CONFIG_ISHM_VA_PREALLOC_SZ (536870912L)
 
-<<<<<<< HEAD
 /* Maximum number of shared memory blocks available on the driver interface.
  *
  * This the the number of separate SHM areas that can be reserved concurrently
  */
 #define ODPDRV_CONFIG_SHM_BLOCKS 48
 
-/* Maximum event burst size
-=======
 /*
  * Maximum event burst size
->>>>>>> 257b08b3
  *
  * This controls the burst size on various enqueue, dequeue, etc calls. Large
  * burst size improves throughput, but may degrade QoS (increase latency).
@@ -153,11 +153,6 @@
 #define CONFIG_BURST_SIZE 16
 
 /*
-<<<<<<< HEAD
- * Maximum number of events in a thread local pool cache
- */
-#define CONFIG_POOL_CACHE_SIZE 255
-=======
  * Maximum number of events in a pool
  */
 #define CONFIG_POOL_MAX_NUM (1 * 1024 * 1024)
@@ -165,11 +160,10 @@
 /*
  * Maximum number of events in a thread local pool cache
  */
-#define CONFIG_POOL_CACHE_SIZE 256
+#define CONFIG_POOL_CACHE_SIZE 255
 
 #ifdef __cplusplus
 }
 #endif
->>>>>>> 257b08b3
 
 #endif