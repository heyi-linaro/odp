--- conflicted
+++ resolved
@@ -112,9 +112,6 @@
 	return _odp_pkt_get(pkt, void *, user_area);
 }
 
-<<<<<<< HEAD
-/** @internal Inline function @param pkt @return */
-=======
 static inline uint32_t _odp_packet_user_area_size(odp_packet_t pkt)
 {
 	void *pool = _odp_pkt_get(pkt, void *, pool);
@@ -191,7 +188,6 @@
 	return data + offset;
 }
 
->>>>>>> 257b08b3
 static inline uint32_t _odp_packet_flow_hash(odp_packet_t pkt)
 {
 	return _odp_pkt_get(pkt, uint32_t, flow_hash);
